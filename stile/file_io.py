--- conflicted
+++ resolved
@@ -18,28 +18,16 @@
 
 def ReadFITSImage(file_name, hdu=0):
     """
-<<<<<<< HEAD
     Return the data from a single HDU extension of the FITS file ``file_name``.  Technically this
-=======
-    Return the data from a single HDU extension of the FITS file `file_name`.  Technically this
->>>>>>> c5047107
     doesn't have to be an image as the method is the same for table data; it's called "image"
     because of the default hdu=0 which can only be image data.
 
     Header information is not preserved, as it is not used by Stile.  Any scaling of the data
-<<<<<<< HEAD
     defined by the FITS standard will be done automatically when the data is accessed.
 
     :param file_name: A path leading to a valid FITS file.
     :param hdu:       The HDU in which the requested data is located [default: 0].
     :returns:         The contents of the requested HDU.
-=======
-    will be done automatically when the data is accessed.
-
-    @param file_name A path leading to a valid FITS file.
-    @param hdu       The HDU in which the requested data is located. [default: 0]
-    @returns         The contents of the requested HDU.
->>>>>>> c5047107
     """
     if has_fits:
         fits_file = fits_handler.open(file_name)
@@ -49,17 +37,12 @@
     else:
         raise ImportError('No FITS handler found!')
 
-<<<<<<< HEAD
-
-=======
->>>>>>> c5047107
 def ReadFITSTable(file_name, hdu=1, fields=None):
     """
     This function exists so you can call ``ReadFITSTable(file_name)`` rather than remembering that
     table data is usually in extension 1, and also to automatically rewrite the fields if you want
     that.
 
-<<<<<<< HEAD
     :param file_name: A path leading to a valid FITS file.
     :param hdu:       The HDU in which the requested data is located [default: 1].
     :param fields:    A valid dict or list description of the fields in the file.  The list must
@@ -67,22 +50,12 @@
                       ``{'new_name': 'old_name'}`` or ``{'new_name': old_column_number}`` and can
                       skip some fields.
     :returns:         The contents of the requested HDU.
-=======
-    @param file_name A path leading to a valid FITS file.
-    @param hdu       The HDU in which the requested data is located. [default: 1]
-    @param fields    A valid dict or list description of the fields in the file.  The list must have
-                     the same number of items as there are fields; the dict takes the form
-                     {'new_name': 'old_name'} or {'new_name': old_column_number} and can skip some
-                     fields.
-    @returns         The contents of the requested HDU.
->>>>>>> c5047107
     """
     return stile_utils.FormatArray(ReadFITSImage(file_name, hdu), fields=fields)
 
 
 def ReadASCIITable(file_name, **kwargs):
     """
-<<<<<<< HEAD
     Read an ASCII table from disk.  This is a small wrapper for ``numpy.genfromtxt()`` that returns
     the kind of array we expect.  **kwargs should be suitable kwargs from ``numpy.genfromtxt()``.
 
@@ -92,17 +65,6 @@
                       ``{'new_name': old_column_number}`` and can skip some fields.
     :param kwargs:    Other kwargs to be used by ``numpy.genfromtxt().``
     :returns:         The contents of the requested file.
-=======
-    Read an ASCII table from disk.  This is a small wrapper for numpy.genfromtxt() that returns the
-    kind of array we expect.  **kwargs should be suitable kwargs from numpy.genfromtxt().
-
-    @param file_name A path leading to a valid FITS file.
-    @param fields    A valid dict or list description of the fields in the file.  The list must have
-                     the same number of items as there are fields; the dict takes the form
-                     {'new_name': old_column_number} and can skip some fields.
-    @param kwargs    Other kwargs to be used by numpy.genfromtxt().
-    @returns         The contents of the requested file.
->>>>>>> c5047107
     """
     if 'fields' in kwargs:
         fields = kwargs.pop('fields')
@@ -175,7 +137,6 @@
 
 def WriteASCIITable(file_name, data_array, fields=None, print_header=False):
     """
-<<<<<<< HEAD
     Given a ``file_name`` and a ``data_array``, write the ``data_array`` to the ``file_name`` as an
     ASCII file.  If fields is not None, this will rearrange a NumPy formatted array to the field
     specification (must be either a list of field names, or a dict of the form ``'field_name':
@@ -193,25 +154,6 @@
     starting with a hash sign and then containing a comma-separated list of the fields.  If you have
     strings which contain spaces, the column descriptions won't hold properly, and you should
     probably use a FITS file writer or replace the space with underscores or another character.
-=======
-    Given a `file_name` and a `data_array`, write the `data_array` to the `file_name` as an ASCII
-    file.  If fields is not None, this will rearrange a NumPy formatted array to the field
-    specification (must be either a list of field names, or a dict of the form 'field_name':
-    field_position or 'field_name': original_order_field_name).  Note that if `fields` is a dict
-    which does not completely describe all the fields less than its maximum field number, columns
-    not indicated by the dict will be moved around to fill in any gaps.  If you specify, say,
-    columns 0, 1, and 3, you may be surprised by what is in column 2!
-
-    At the moment, if your maximum column number in the fields dict is greater than the number of
-    fields in the data_array, an error will occur.  Also, if you send an object in the array (that
-    is, something with numpy.dtype=object) whose string representation is >60 characters, it will
-    be truncated to 60.  If you have strings which contain spaces, the column descriptions won't
-    hold properly, and you should probably use a FITS file writer or replace the space with
-    underscores or another character.
-
-    Setting the keyword `print_header` to True will cause the file to have a header line starting
-    with a hash sign and then containing a comma-separated list of the fields.
->>>>>>> c5047107
     """
     data = _handleFields(data_array, fields)
     if print_header:
@@ -246,7 +188,6 @@
 
 def WriteFITSTable(file_name, data_array, fields=None):
     """
-<<<<<<< HEAD
     Given a ``file_name`` and a ``data_array``, write the ``data_array`` to the ``file_name`` as a
     FITS file if there is an available module to do so (``pyfits`` or ``astropy.io.fits``).
     Otherwise, raise an error.
@@ -260,21 +201,6 @@
 
     At the moment, if your maximum column number in the ``fields`` dict is greater than the number
     of fields in the ``data_array``, an error will occur.
-=======
-    Given a `file_name` and a `data_array`, write the `data_array` to the `file_name` as a FITS file
-    if there is an available module to do so (pyfits or astropy.io.fits).  Otherwise, raise an
-    error.
-
-    If `fields` is not None, this will rearrange a NumPy formatted array to the field specification
-    (must be either a list of field names, or a dict of the form 'field_name': field_position/
-    original_order_field_name.  Note that if `fields` is a dict which does not completely describe
-    all the fields less than its maximum field number, columns not indicated by the dict will be
-    moved around to fill in any gaps.  If you specify, say, columns 0, 1, and 3, you may be
-    surprised by what is in column 2!
-
-    At the moment, if your maximum column number in the fields dict is greater than the number of
-    fields in the data_array, an error will occur.
->>>>>>> c5047107
     """
     if not has_fits:
         raise ImportError('FITS-type table requested, but no FITS handler found')
@@ -290,7 +216,6 @@
 
 def WriteTable(file_name, data_array, fields=None):
     """
-<<<<<<< HEAD
     Pick a type of file (ASCII or FITS) and write to it.  If the ``file_name`` has an extention, it
     will be used to determine the file type (``.fit`` or ``.fits`` in any capitalization will be
     FITS, else ASCII); if no extension, it will write a FITS file if a fits handler is found, else
@@ -307,24 +232,6 @@
     At the moment, if your maximum column number in the ``fields`` dict is greater than the number
     of fields in ``data_array``, an error will occur.  Also see the docstring for
     :func:`WriteASCIITable` for further caveats on its behavior.
-=======
-    Pick a type of file (ASCII or FITS) and write to it.  If the `file_name` has an extention, it
-    will be used to determine the file type ('.fit' or '.fits' in any capitalization will be FITS,
-    else ASCII); if no extension, it will write a FITS file if a fits handler is found, else an
-    ASCII file.  If you know which kind of file you want to write, you should use WriteFITSTable or
-    WriteASCIITable directly.
-
-    If `fields` is not None, this will rearrange a NumPy formatted array to the field specification
-    (must be either a list of field names, or a dict of the form 'field_name': field_position/
-    original_order_field_name.  Note that if `fields` is a dict which does not completely describe
-    all the fields less than its maximum field number, columns not indicated by the dict will be
-    moved around to fill in any gaps.  If you specify, say, columns 0, 1, and 3, you may be
-    surprised by what is in column 2!
-
-    At the moment, if your maximum column number in the fields dict is greater than the number of
-    fields in `data_array`, an error will occur.  Also see the docstring for WriteASCIITable for
-    further caveats on its behavior.
->>>>>>> c5047107
     """
     ext = os.path.splitext(file_name)[1]
     if not ext:
@@ -343,17 +250,10 @@
 def ReadTable(file_name, **kwargs):
     """
     Pick a proper (FITS or ASCII) reading function for a file containing a table and read the file
-<<<<<<< HEAD
     in.  If ``file_name`` has an extention, it will be used to determine the file type (``.fit`` or
     ``.fits`` in any capitalization will be FITS, else ASCII); if no extension, it will try reading
     it as a FITS file, then as an ASCII file.  If you know which kind of file you want to read,
     you should use :func:`WriteFITSTable` or :func:`WriteASCIITable` directly.
-=======
-    in.  If `file_name` has an extention, it will be used to determine the file type ('.fit' or
-    '.fits' in any capitalization will be FITS, else ASCII); if no extension, it will try reading
-    it as a FITS file, then as an ASCII file.  If you know which kind of file you want to read,
-    you should use WriteFITSTable or WriteASCIITable directly.
->>>>>>> c5047107
     """
     ext = os.path.splitext(file_name)[1]
     if not ext:
