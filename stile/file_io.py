--- conflicted
+++ resolved
@@ -165,14 +165,9 @@
     """
     data = _handleFields(data_array, fields)
     if print_header:
-<<<<<<< HEAD
-        if hasattr(data,'dtype') and hasattr(data.dtype,'names') and data.dtype.names:
+        if hasattr(data, 'dtype') and hasattr(data.dtype, 'names') and data.dtype.names:
             if numpy.__version__>'1.7.0':
                 numpy.savetxt(file_name, data, fmt=_format_str(data.dtype),
-=======
-        if hasattr(data, 'dtype') and hasattr(data.dtype, 'names') and data.dtype.names:
-            numpy.savetxt(file_name, data, fmt=_format_str(data.dtype),
->>>>>>> c5047107
                         header=', '.join(data.dtype.names))
             else:
                 with open(file_name, 'w') as f:
@@ -255,13 +250,8 @@
             WriteASCIITable(file_name, data_array, fields, **kwargs)
     else:
         ext = ext.lower()
-<<<<<<< HEAD
-        if ext=='.fit' or ext=='.fits':
+        if ext == '.fit' or ext == '.fits':
             WriteFITSTable(file_name, data_array, fields, **kwargs)
-=======
-        if ext == '.fit' or ext == '.fits':
-            WriteFITSTable(file_name, data_array, fields)
->>>>>>> c5047107
         else:
             WriteASCIITable(file_name, data_array, fields, **kwargs)
 
