--- conflicted
+++ resolved
@@ -26,16 +26,9 @@
 class CCDSingleEpochStileConfig(lsst.pex.config.Config):
     # Set the default systematics tests for the CCD level.
     sys_tests = adapter_registry.makeField("tests to run", multi=True,
-<<<<<<< HEAD
-                    default=["StatsPSFFlux", "GalaxyXGalaxyShear", "BrightStarShear",
+                    default=["StatsPSFFlux", #"GalaxyXGalaxyShear", "BrightStarShear",         
                              "StarXGalaxyShear", "StarXStarShear"])
 
-
-=======
-                    default = ["StatsPSFFlux", #"GalaxyXGalaxyShear", "BrightStarShear",         
-                               "StarXGalaxyShear", "StarXStarShear"])
-        
->>>>>>> 9777aced
 class CCDSingleEpochStileTask(lsst.pipe.base.CmdLineTask):
     """
     A basic Task class to run CCD-level single-epoch tests.  Inheriting from
@@ -49,21 +42,12 @@
     ConfigClass = CCDSingleEpochStileConfig
     _DefaultName = "CCDSingleEpochStile"
     # necessary basic parameters for corr2 to run
-<<<<<<< HEAD
-    corr2_kwargs = {'ra_units': 'degrees',
-                                   'dec_units': 'degrees',
-                                   'min_sep': 0.005,
-                                   'max_sep': 0.2,
-                                   'sep_units': 'degrees',
-                                   'nbins': 20
-=======
-    corr2_kwargs = { 'ra_units': 'degrees', 
-                                 'dec_units': 'degrees',
-                                 'min_sep': 0.005,
-                                 'max_sep': 0.2,
-                                 'sep_units': 'degrees',
-                                 'nbins': 20
->>>>>>> 9777aced
+    corr2_kwargs = {'ra_units': 'degrees', 
+                                'dec_units': 'degrees',
+                                'min_sep': 0.005,
+                                'max_sep': 0.2,
+                                'sep_units': 'degrees',
+                                'nbins': 20
                    }
     def __init__(self, **kwargs):
         lsst.pipe.base.CmdLineTask.__init__(self, **kwargs)
@@ -103,13 +87,8 @@
                     shape_masks.append(self._computeShapeMask(catalog))
                 else:
                     shape_masks.append(True)
-<<<<<<< HEAD
-                sys_test_data.mask_list = [numpy.logical_and(mask, shape_mask)
-                    for mask, shape_mask in zip(sys_test_data.mask_list, shape_masks)]
-=======
             sys_test_data.mask_list = [numpy.logical_and(mask, shape_mask) 
                 for mask, shape_mask in zip(sys_test_data.mask_list, shape_masks)]
->>>>>>> 9777aced
             # Generate any quantities that aren't already in the source catalog, but can
             # be generated from things that *are* in the source catalog.
             for (mask, cols) in zip(sys_test_data.mask_list, sys_test_data.cols_list):
@@ -514,12 +493,8 @@
 class FieldSingleEpochStileConfig(lsst.pex.config.Config):
     # Set the default systematics tests for the field level.
     sys_tests = adapter_registry.makeField("tests to run", multi=True,
-<<<<<<< HEAD
-                    default=["StatsPSFFlux", "StarXGalaxyShear"])
-=======
-                    default = ["StatsPSFFlux", #"GalaxyXGalaxyShear", "BrightStarShear",         
-                               "StarXGalaxyShear", "StarXStarShear"])
->>>>>>> 9777aced
+                    default=["StatsPSFFlux", #"GalaxyXGalaxyShear", "BrightStarShear",         
+                             "StarXGalaxyShear", "StarXStarShear"])
 
 class FieldSingleEpochStileTask(CCDSingleEpochStileTask, MosaicTask):
     """
@@ -540,21 +515,12 @@
     ConfigClass = FieldSingleEpochStileConfig
     _DefaultName = "FieldSingleEpochStile"
     # necessary basic parameters for corr2 to run
-<<<<<<< HEAD
-    corr2_kwargs = { 'ra_units': 'degrees',
-                                   'dec_units': 'degrees',
-                                   'min_sep': 0.05,
-                                   'max_sep': 1,
-                                   'sep_units': 'degrees',
-                                   'nbins': 20
-=======
-    corr2_kwargs = { 'ra_units': 'degrees', 
-                                 'dec_units': 'degrees',
-                                 'min_sep': 0.05,
-                                 'max_sep': 1,
-                                 'sep_units': 'degrees',
-                                 'nbins': 20
->>>>>>> 9777aced
+    corr2_kwargs = {'ra_units': 'degrees', 
+                                'dec_units': 'degrees',
+                                'min_sep': 0.05,
+                                'max_sep': 1,
+                                'sep_units': 'degrees',
+                                'nbins': 20
                    }
 
     def run(self, field, dataRefList):
