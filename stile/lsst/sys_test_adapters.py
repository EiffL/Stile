import lsst.pex.config
from .. import sys_tests
import numpy

adapter_registry = lsst.pex.config.makeRegistry("Stile test outputs")


# We need to mask the data to particular object types; these pick out the flags we need to do that.
def MaskGalaxy(data):
    """
    Given `data`, an LSST source catalog, return a NumPy boolean array describing which rows
    correspond to galaxies.
    """
    # Will have to be more careful/clever about this when classification.extendedness is continuous.
    # These arrays are generally contiguous in memory--so we can just index them like a NumPy
    # recarray.
    try:
        return data['classification.extendedness']==1
    except:
        # But sometimes we've already masked the array--this will work in that case (but is slower
        # than above if the above is possible).
        return numpy.array([src['classification.extendedness']==1 for src in data])

def MaskStar(data):
    """
    Given `data`, an LSST source catalog, return a NumPy boolean array describing which rows
    correspond to stars.
    """
    try:
        return data['classification.extendedness']==0
    except:
        return numpy.array([src['classification.extendedness']==1 for src in data])

def MaskBrightStar(data):
    """
    Given `data`, an LSST source catalog, return a NumPy boolean array describing which rows
    correspond to bright stars.  Right now this is set to be the upper 10% of stars in a given
    sample.
    """
    star_mask = MaskStar(data)
    # Get the top 10% of *star* fluxes, but generate a top_tenth_mask for *all* fluxes so we can
    # just numpy.logical_and the two masks.
    try:
        top_tenth = numpy.percentile(data['flux.psf'][star_mask], 0.9)
        top_tenth_mask = data['flux.psf'] > top_tenth
    except:
        flux = numpy.array([src['flux.psf'] for src in data])
        top_tenth = numpy.percentile(flux[star_mask], 0.9)
    top_tenth_mask = flux > top_tenth
    return numpy.logical_and(star_mask, top_tenth_mask)

def MaskPSFStar(data):
    """
    Given `data`, an LSST source catalog, return a NumPy boolean array describing which rows
    correspond to the stars used to determine the PSF.
    """
    try:
        return data['calib.psf.used']==True
    except:
        return numpy.array([src.get('calib.psf.used')==True for src in data])

# Map the object type strings onto the above functions.
mask_dict = {'galaxy': MaskGalaxy,
             'galaxy lens': MaskGalaxy,  # should do something different here!
             'star': MaskStar,
             'star bright': MaskBrightStar,
             'star PSF': MaskPSFStar}


class BaseSysTestAdapter(object):
    """
    This is an abstract class, implementing a couple of useful masking and column functions for
    reuse in child classes.

    The basic function of a SysTestAdapter is to wrap a Stile SysTest object in a way that makes it
    easy to use with the LSST drivers found in base_tasks.py.  It should always have: an
    attribute `sys_test` that is a SysTest object; an attribute `name` that we can use to generate
    output filenames; a function __call__() that will run the test; a function `getMasks()` that
    returns a set of masks (one for each object type--such as "star" or "galaxy"--that is expected
    for the test) if given a source catalog; and a function getRequiredColumns() that returns a
    list of tuples of required quantities (such as "ra" or "g1"), one tuple corresponding to each
    mask returned from getMasks().

    (More complete lists of the exact expected names for object types and required columns can be
    found in the documentation for the class `Stile.sys_tests.SysTest`.)

    BaseSysTestAdapter makes some of these functions easier.  In particular, it defines:
     - a function setupMasks() that can take a list of strings corresponding to object types and
       generate an attribute, self.mask_funcs, that describes the mask functions which getMasks()
       can then apply to the data to generate masks. Called with no arguments, it will attempt to
       read `self.sys_test.objects_list` for the list of objects (and will raise an error if that
       does not exist).
     - a function getMasks() that will apply the masks in self.mask_funcs to the data.
     - a function getRequiredColumns() that will return the list of required columns from
       self.sys_test.required_quantities if it exists, and raise an error otherwise.
    Of course, any of these can be overridden if desired.
    """
    # As long as we're not actually doing anything with the config object, we can just use the
    # default parent class.  If a real config class is needed, it should be defined separately
    # (inheriting from lsst.pex.config.Config) and the ConfigClass of the SysTestAdapter set to be
    # that class.  (There are examples in previous versions of this file.)
    ConfigClass = lsst.pex.config.Config

    def setupMasks(self, objects_list=None):
        """
        Generate a list of mask functions to match `objects_list`.  If no such list is given, will
        attempt to read the objects_list from self.sys_test, and raise an error if that is not
        found.
        """
        if objects_list==None:
            if hasattr(self.sys_test, 'objects_list'):
                objects_list = self.sys_test.objects_list
            else:
                raise ValueError('No objects_list given, and self.sys_test does not have an '
                                   'attribute objects_list')
        # mask_dict (defined above) maps string object types onto masking functions.
        self.mask_funcs = [mask_dict[obj_type] for obj_type in objects_list]


    def getMasks(self, data):
        """
        Given data, a source catalog from the LSST pipeline, return a list of masks.  Each element
        of the list is a mask corresponding to a particular object type, such as "star" or "galaxy."
        @param data  An LSST source catalog.
        @returns     A list of NumPy arrays; each array is made up of Bools that can be broadcast
                     to index the data, returning only the rows that meet the requirements of the
                     mask.
        """
        return [mask_func(data) for mask_func in self.mask_funcs]


    def getRequiredColumns(self):
        """
        Return a list of tuples of the specific quantities needed for the test, with each tuple in
        the list matching the data from the corresponding element of the list returned by
        getMasks().  For example, if the masks returned were a star mask and a galaxy mask, and we
        wanted to know the shear signal around galaxies, this should return
        >>> [('ra','dec'),('ra','dec','g1','g2','w')]
        since we need to know the positions of the stars and the positions, shears, and weights of
        the galaxies.

        This particular implementation just returns the list of this form from self.sys_test, but
        that choice can be overridden by child classes.

        @returns  A list of tuples, one per mask returned by the method getMasks().  The elements
                  of the tuples are strings corresponding to known quantities from the LSST
                  pipeline.
        """
        return self.sys_test.required_quantities


    def __call__(self, *data, **kwargs):
        """
        Call this object's sys_test with the given data and kwargs, and return whatever the
        sys_test itself returns.
        """
        return self.sys_test(*data, **kwargs)

class GalaxyShearAdapter(BaseSysTestAdapter):
    """
    Adapter for the GalaxyShearSysTest.  See the documentation for that class or 
    BaseSysTestAdapter for more information.
    """
    def __init__(self, config):
        self.config = config
        self.sys_test = sys_tests.GalaxyShearSysTest()
        self.name = self.sys_test.short_name
        self.setupMasks()

class BrightStarShearAdapter(BaseSysTestAdapter):
    """
    Adapter for the BrightStarShearSysTest.  See the documentation for that class or
    BaseSysTestAdapter for more information.
    """
    def __init__(self, config):
        self.config = config
        self.sys_test = sys_tests.BrightStarShearSysTest()
        self.name = self.sys_test.short_name
        self.setupMasks()

class StarXGalaxyShearAdapter(BaseSysTestAdapter):
    """
    Adapter for the StarXGalaxyShearSysTest.  See the documentation for that class or
    BaseSysTestAdapter for more information.
    """
    def __init__(self, config):
        self.config = config
        self.sys_test = sys_tests.StarXGalaxyShearSysTest()
        self.name = self.sys_test.short_name
        self.setupMasks()

class StarXStarShearAdapter(BaseSysTestAdapter):
    """
    Adapter for the StarXStarShearSysTest.  See the documentation for that class or
    BaseSysTestAdapter for more information.
    """
    def __init__(self, config):
        self.config = config
        self.sys_test = sys_tests.StarXStarShearSysTest()
        self.name = self.sys_test.short_name
        self.setupMasks()


class StatsPSFFluxAdapter(BaseSysTestAdapter):
    """
    Adapter for the StatSysTest.  See the documentation for that class or BaseSysTestAdapter for
    more information.  In this case, we specifically request 'flux.psf' and object_type 'galaxy'.

    In the future, we plan to have this be more configurable; for now, this works as a test.
    """
    def __init__(self, config):
        self.config = config
        self.sys_test = sys_tests.StatSysTest(field='flux.psf')
        self.name = self.sys_test.short_name+'flux.psf'
        self.mask_funcs = [mask_dict[obj_type] for obj_type in ['galaxy']]

    def getRequiredColumns(self):
        return (('flux.psf',),)

<<<<<<< HEAD
class WhiskerPlotStarAdapterConfig(lsst.pex.config.Config):
    pass
    
class WhiskerPlotStarAdapter(object):
    ConfigClass = StatsPSFFluxAdapterConfig
    def __init__(self,config):
        self.config = config
        self.test = sys_tests.WhiskerPlotStarSysTest()
        self.name = self.test.short_name
        self.mask_funcs = [mask_dict[obj_type] for obj_type in self.test.objects_list]

    def __call__(self,*data):
        return self.test(*data, linewidth = 0.01, figsize = (7,10),
                          xlim = [-100., 2100.], ylim = [-100, 4200.])
    
    def getMasks(self,data):
        return [mask_func(data) for mask_func in self.mask_funcs]

    def getRequiredColumns(self):
        return self.test.required_quantities
        
adapter_registry.register("StatsPSFFlux",StatsPSFFluxAdapter)
#adapter_registry.register("StarXGalaxyDensity",StarXGalaxyDensityAdapter)
adapter_registry.register("StarXGalaxyShear",StarXGalaxyShearAdapter)
adapter_registry.register("WhiskerPlotStar",WhiskerPlotStarAdapter)

=======
    def __call__(self, *data, **kwargs):
        return self.sys_test(*data, verbose=True, **kwargs)

adapter_registry.register("StatsPSFFlux", StatsPSFFluxAdapter)
adapter_registry.register("GalaxyShear", GalaxyShearAdapter)
adapter_registry.register("BrightStarShear", BrightStarShearAdapter)
adapter_registry.register("StarXGalaxyShear", StarXGalaxyShearAdapter)
adapter_registry.register("StarXStarShear", StarXStarShearAdapter)

>>>>>>> ce9575c6
<|MERGE_RESOLUTION|>--- conflicted
+++ resolved
@@ -1,80 +1,80 @@
-import lsst.pex.config
-from .. import sys_tests
-import numpy
-
-adapter_registry = lsst.pex.config.makeRegistry("Stile test outputs")
-
-
-# We need to mask the data to particular object types; these pick out the flags we need to do that.
-def MaskGalaxy(data):
-    """
-    Given `data`, an LSST source catalog, return a NumPy boolean array describing which rows
-    correspond to galaxies.
-    """
-    # Will have to be more careful/clever about this when classification.extendedness is continuous.
-    # These arrays are generally contiguous in memory--so we can just index them like a NumPy
-    # recarray.
-    try:
-        return data['classification.extendedness']==1
-    except:
-        # But sometimes we've already masked the array--this will work in that case (but is slower
-        # than above if the above is possible).
-        return numpy.array([src['classification.extendedness']==1 for src in data])
-
-def MaskStar(data):
-    """
-    Given `data`, an LSST source catalog, return a NumPy boolean array describing which rows
-    correspond to stars.
-    """
-    try:
-        return data['classification.extendedness']==0
-    except:
-        return numpy.array([src['classification.extendedness']==1 for src in data])
-
-def MaskBrightStar(data):
-    """
+import lsst.pex.config
+from .. import sys_tests
+import numpy
+
+adapter_registry = lsst.pex.config.makeRegistry("Stile test outputs")
+
+
+# We need to mask the data to particular object types; these pick out the flags we need to do that.
+def MaskGalaxy(data):
+    """
+    Given `data`, an LSST source catalog, return a NumPy boolean array describing which rows
+    correspond to galaxies.
+    """
+    # Will have to be more careful/clever about this when classification.extendedness is continuous.
+    # These arrays are generally contiguous in memory--so we can just index them like a NumPy
+    # recarray.
+    try:
+        return data['classification.extendedness']==1
+    except:
+        # But sometimes we've already masked the array--this will work in that case (but is slower
+        # than above if the above is possible).
+        return numpy.array([src['classification.extendedness']==1 for src in data])
+
+def MaskStar(data):
+    """
+    Given `data`, an LSST source catalog, return a NumPy boolean array describing which rows
+    correspond to stars.
+    """
+    try:
+        return data['classification.extendedness']==0
+    except:
+        return numpy.array([src['classification.extendedness']==1 for src in data])
+
+def MaskBrightStar(data):
+    """
     Given `data`, an LSST source catalog, return a NumPy boolean array describing which rows
     correspond to bright stars.  Right now this is set to be the upper 10% of stars in a given
-    sample.
-    """
-    star_mask = MaskStar(data)
-    # Get the top 10% of *star* fluxes, but generate a top_tenth_mask for *all* fluxes so we can
-    # just numpy.logical_and the two masks.
-    try:
-        top_tenth = numpy.percentile(data['flux.psf'][star_mask], 0.9)
-        top_tenth_mask = data['flux.psf'] > top_tenth
-    except:
-        flux = numpy.array([src['flux.psf'] for src in data])
-        top_tenth = numpy.percentile(flux[star_mask], 0.9)
-    top_tenth_mask = flux > top_tenth
-    return numpy.logical_and(star_mask, top_tenth_mask)
-
-def MaskPSFStar(data):
-    """
-    Given `data`, an LSST source catalog, return a NumPy boolean array describing which rows
-    correspond to the stars used to determine the PSF.
-    """
-    try:
-        return data['calib.psf.used']==True
-    except:
-        return numpy.array([src.get('calib.psf.used')==True for src in data])
-
-# Map the object type strings onto the above functions.
-mask_dict = {'galaxy': MaskGalaxy,
-             'galaxy lens': MaskGalaxy,  # should do something different here!
-             'star': MaskStar,
-             'star bright': MaskBrightStar,
-             'star PSF': MaskPSFStar}
-
-
-class BaseSysTestAdapter(object):
-    """
-    This is an abstract class, implementing a couple of useful masking and column functions for
+    sample.
+    """
+    star_mask = MaskStar(data)
+    # Get the top 10% of *star* fluxes, but generate a top_tenth_mask for *all* fluxes so we can
+    # just numpy.logical_and the two masks.
+    try:
+        top_tenth = numpy.percentile(data['flux.psf'][star_mask], 0.9)
+        top_tenth_mask = data['flux.psf'] > top_tenth
+    except:
+        flux = numpy.array([src['flux.psf'] for src in data])
+        top_tenth = numpy.percentile(flux[star_mask], 0.9)
+    top_tenth_mask = flux > top_tenth
+    return numpy.logical_and(star_mask, top_tenth_mask)
+
+def MaskPSFStar(data):
+    """
+    Given `data`, an LSST source catalog, return a NumPy boolean array describing which rows
+    correspond to the stars used to determine the PSF.
+    """
+    try:
+        return data['calib.psf.used']==True
+    except:
+        return numpy.array([src.get('calib.psf.used')==True for src in data])
+
+# Map the object type strings onto the above functions.
+mask_dict = {'galaxy': MaskGalaxy,
+             'galaxy lens': MaskGalaxy,  # should do something different here!
+             'star': MaskStar,
+             'star bright': MaskBrightStar,
+             'star PSF': MaskPSFStar}
+
+
+class BaseSysTestAdapter(object):
+    """
+    This is an abstract class, implementing a couple of useful masking and column functions for
     reuse in child classes.
 
-    The basic function of a SysTestAdapter is to wrap a Stile SysTest object in a way that makes it
-    easy to use with the LSST drivers found in base_tasks.py.  It should always have: an
-    attribute `sys_test` that is a SysTest object; an attribute `name` that we can use to generate
+    The basic function of a SysTestAdapter is to wrap a Stile SysTest object in a way that makes it
+    easy to use with the LSST drivers found in base_tasks.py.  It should always have: an
+    attribute `sys_test` that is a SysTest object; an attribute `name` that we can use to generate
     output filenames; a function __call__() that will run the test; a function `getMasks()` that
     returns a set of masks (one for each object type--such as "star" or "galaxy"--that is expected
     for the test) if given a source catalog; and a function getRequiredColumns() that returns a
@@ -82,176 +82,158 @@
     mask returned from getMasks().
 
     (More complete lists of the exact expected names for object types and required columns can be
-    found in the documentation for the class `Stile.sys_tests.SysTest`.)
-
-    BaseSysTestAdapter makes some of these functions easier.  In particular, it defines:
+    found in the documentation for the class `Stile.sys_tests.SysTest`.)
+
+    BaseSysTestAdapter makes some of these functions easier.  In particular, it defines:
      - a function setupMasks() that can take a list of strings corresponding to object types and
-       generate an attribute, self.mask_funcs, that describes the mask functions which getMasks()
-       can then apply to the data to generate masks. Called with no arguments, it will attempt to
+       generate an attribute, self.mask_funcs, that describes the mask functions which getMasks()
+       can then apply to the data to generate masks. Called with no arguments, it will attempt to
        read `self.sys_test.objects_list` for the list of objects (and will raise an error if that
-       does not exist).
-     - a function getMasks() that will apply the masks in self.mask_funcs to the data.
+       does not exist).
+     - a function getMasks() that will apply the masks in self.mask_funcs to the data.
      - a function getRequiredColumns() that will return the list of required columns from
-       self.sys_test.required_quantities if it exists, and raise an error otherwise.
-    Of course, any of these can be overridden if desired.
-    """
-    # As long as we're not actually doing anything with the config object, we can just use the
-    # default parent class.  If a real config class is needed, it should be defined separately
-    # (inheriting from lsst.pex.config.Config) and the ConfigClass of the SysTestAdapter set to be
-    # that class.  (There are examples in previous versions of this file.)
-    ConfigClass = lsst.pex.config.Config
-
-    def setupMasks(self, objects_list=None):
-        """
-        Generate a list of mask functions to match `objects_list`.  If no such list is given, will
-        attempt to read the objects_list from self.sys_test, and raise an error if that is not
-        found.
-        """
-        if objects_list==None:
-            if hasattr(self.sys_test, 'objects_list'):
-                objects_list = self.sys_test.objects_list
-            else:
-                raise ValueError('No objects_list given, and self.sys_test does not have an '
-                                   'attribute objects_list')
-        # mask_dict (defined above) maps string object types onto masking functions.
-        self.mask_funcs = [mask_dict[obj_type] for obj_type in objects_list]
-
-
-    def getMasks(self, data):
-        """
-        Given data, a source catalog from the LSST pipeline, return a list of masks.  Each element
+       self.sys_test.required_quantities if it exists, and raise an error otherwise.
+    Of course, any of these can be overridden if desired.
+    """
+    # As long as we're not actually doing anything with the config object, we can just use the
+    # default parent class.  If a real config class is needed, it should be defined separately
+    # (inheriting from lsst.pex.config.Config) and the ConfigClass of the SysTestAdapter set to be
+    # that class.  (There are examples in previous versions of this file.)
+    ConfigClass = lsst.pex.config.Config
+
+    def setupMasks(self, objects_list=None):
+        """
+        Generate a list of mask functions to match `objects_list`.  If no such list is given, will
+        attempt to read the objects_list from self.sys_test, and raise an error if that is not
+        found.
+        """
+        if objects_list==None:
+            if hasattr(self.sys_test, 'objects_list'):
+                objects_list = self.sys_test.objects_list
+            else:
+                raise ValueError('No objects_list given, and self.sys_test does not have an '
+                                   'attribute objects_list')
+        # mask_dict (defined above) maps string object types onto masking functions.
+        self.mask_funcs = [mask_dict[obj_type] for obj_type in objects_list]
+
+
+    def getMasks(self, data):
+        """
+        Given data, a source catalog from the LSST pipeline, return a list of masks.  Each element
         of the list is a mask corresponding to a particular object type, such as "star" or "galaxy."
-        @param data  An LSST source catalog.
-        @returns     A list of NumPy arrays; each array is made up of Bools that can be broadcast
-                     to index the data, returning only the rows that meet the requirements of the
-                     mask.
-        """
-        return [mask_func(data) for mask_func in self.mask_funcs]
-
-
-    def getRequiredColumns(self):
-        """
-        Return a list of tuples of the specific quantities needed for the test, with each tuple in
+        @param data  An LSST source catalog.
+        @returns     A list of NumPy arrays; each array is made up of Bools that can be broadcast
+                     to index the data, returning only the rows that meet the requirements of the
+                     mask.
+        """
+        return [mask_func(data) for mask_func in self.mask_funcs]
+
+
+    def getRequiredColumns(self):
+        """
+        Return a list of tuples of the specific quantities needed for the test, with each tuple in
         the list matching the data from the corresponding element of the list returned by
-        getMasks().  For example, if the masks returned were a star mask and a galaxy mask, and we
-        wanted to know the shear signal around galaxies, this should return
-        >>> [('ra','dec'),('ra','dec','g1','g2','w')]
+        getMasks().  For example, if the masks returned were a star mask and a galaxy mask, and we
+        wanted to know the shear signal around galaxies, this should return
+        >>> [('ra','dec'),('ra','dec','g1','g2','w')]
         since we need to know the positions of the stars and the positions, shears, and weights of
         the galaxies.
 
-        This particular implementation just returns the list of this form from self.sys_test, but
+        This particular implementation just returns the list of this form from self.sys_test, but
         that choice can be overridden by child classes.
 
-        @returns  A list of tuples, one per mask returned by the method getMasks().  The elements
-                  of the tuples are strings corresponding to known quantities from the LSST
-                  pipeline.
-        """
-        return self.sys_test.required_quantities
-
-
-    def __call__(self, *data, **kwargs):
-        """
-        Call this object's sys_test with the given data and kwargs, and return whatever the
-        sys_test itself returns.
-        """
-        return self.sys_test(*data, **kwargs)
-
-class GalaxyShearAdapter(BaseSysTestAdapter):
-    """
-    Adapter for the GalaxyShearSysTest.  See the documentation for that class or 
-    BaseSysTestAdapter for more information.
-    """
-    def __init__(self, config):
-        self.config = config
-        self.sys_test = sys_tests.GalaxyShearSysTest()
-        self.name = self.sys_test.short_name
+        @returns  A list of tuples, one per mask returned by the method getMasks().  The elements
+                  of the tuples are strings corresponding to known quantities from the LSST
+                  pipeline.
+        """
+        return self.sys_test.required_quantities
+
+
+    def __call__(self, *data, **kwargs):
+        """
+        Call this object's sys_test with the given data and kwargs, and return whatever the
+        sys_test itself returns.
+        """
+        return self.sys_test(*data, **kwargs)
+
+class GalaxyShearAdapter(BaseSysTestAdapter):
+    """
+    Adapter for the GalaxyShearSysTest.  See the documentation for that class or 
+    BaseSysTestAdapter for more information.
+    """
+    def __init__(self, config):
+        self.config = config
+        self.sys_test = sys_tests.GalaxyShearSysTest()
+        self.name = self.sys_test.short_name
+        self.setupMasks()
+
+class BrightStarShearAdapter(BaseSysTestAdapter):
+    """
+    Adapter for the BrightStarShearSysTest.  See the documentation for that class or
+    BaseSysTestAdapter for more information.
+    """
+    def __init__(self, config):
+        self.config = config
+        self.sys_test = sys_tests.BrightStarShearSysTest()
+        self.name = self.sys_test.short_name
+        self.setupMasks()
+
+class StarXGalaxyShearAdapter(BaseSysTestAdapter):
+    """
+    Adapter for the StarXGalaxyShearSysTest.  See the documentation for that class or
+    BaseSysTestAdapter for more information.
+    """
+    def __init__(self, config):
+        self.config = config
+        self.sys_test = sys_tests.StarXGalaxyShearSysTest()
+        self.name = self.sys_test.short_name
+        self.setupMasks()
+
+class StarXStarShearAdapter(BaseSysTestAdapter):
+    """
+    Adapter for the StarXStarShearSysTest.  See the documentation for that class or
+    BaseSysTestAdapter for more information.
+    """
+    def __init__(self, config):
+        self.config = config
+        self.sys_test = sys_tests.StarXStarShearSysTest()
+        self.name = self.sys_test.short_name
+        self.setupMasks()
+
+
+class StatsPSFFluxAdapter(BaseSysTestAdapter):
+    """
+    Adapter for the StatSysTest.  See the documentation for that class or BaseSysTestAdapter for
+    more information.  In this case, we specifically request 'flux.psf' and object_type 'galaxy'.
+
+    In the future, we plan to have this be more configurable; for now, this works as a test.
+    """
+    def __init__(self, config):
+        self.config = config
+        self.sys_test = sys_tests.StatSysTest(field='flux.psf')
+        self.name = self.sys_test.short_name+'flux.psf'
+        self.mask_funcs = [mask_dict[obj_type] for obj_type in ['galaxy']]
+
+    def getRequiredColumns(self):
+        return (('flux.psf',),)
+
+    def __call__(self, *data, **kwargs):
+        return self.sys_test(*data, verbose=True, **kwargs)
+
+class WhiskerPlotStarAdapter(BaseSysTestAdapter):
+    def __init__(self,config):
+        self.config = config
+        self.sys_test = sys_tests.WhiskerPlotStarSysTest()
+        self.name = self.sys_test.short_name
         self.setupMasks()
-
-class BrightStarShearAdapter(BaseSysTestAdapter):
-    """
-    Adapter for the BrightStarShearSysTest.  See the documentation for that class or
-    BaseSysTestAdapter for more information.
-    """
-    def __init__(self, config):
-        self.config = config
-        self.sys_test = sys_tests.BrightStarShearSysTest()
-        self.name = self.sys_test.short_name
-        self.setupMasks()
-
-class StarXGalaxyShearAdapter(BaseSysTestAdapter):
-    """
-    Adapter for the StarXGalaxyShearSysTest.  See the documentation for that class or
-    BaseSysTestAdapter for more information.
-    """
-    def __init__(self, config):
-        self.config = config
-        self.sys_test = sys_tests.StarXGalaxyShearSysTest()
-        self.name = self.sys_test.short_name
-        self.setupMasks()
-
-class StarXStarShearAdapter(BaseSysTestAdapter):
-    """
-    Adapter for the StarXStarShearSysTest.  See the documentation for that class or
-    BaseSysTestAdapter for more information.
-    """
-    def __init__(self, config):
-        self.config = config
-        self.sys_test = sys_tests.StarXStarShearSysTest()
-        self.name = self.sys_test.short_name
-        self.setupMasks()
-
-
-class StatsPSFFluxAdapter(BaseSysTestAdapter):
-    """
-    Adapter for the StatSysTest.  See the documentation for that class or BaseSysTestAdapter for
-    more information.  In this case, we specifically request 'flux.psf' and object_type 'galaxy'.
-
-    In the future, we plan to have this be more configurable; for now, this works as a test.
-    """
-    def __init__(self, config):
-        self.config = config
-        self.sys_test = sys_tests.StatSysTest(field='flux.psf')
-        self.name = self.sys_test.short_name+'flux.psf'
-        self.mask_funcs = [mask_dict[obj_type] for obj_type in ['galaxy']]
-
-    def getRequiredColumns(self):
-        return (('flux.psf',),)
-
-<<<<<<< HEAD
-class WhiskerPlotStarAdapterConfig(lsst.pex.config.Config):
-    pass
-    
-class WhiskerPlotStarAdapter(object):
-    ConfigClass = StatsPSFFluxAdapterConfig
-    def __init__(self,config):
-        self.config = config
-        self.test = sys_tests.WhiskerPlotStarSysTest()
-        self.name = self.test.short_name
-        self.mask_funcs = [mask_dict[obj_type] for obj_type in self.test.objects_list]
-
-    def __call__(self,*data):
-        return self.test(*data, linewidth = 0.01, figsize = (7,10),
-                          xlim = [-100., 2100.], ylim = [-100, 4200.])
-    
-    def getMasks(self,data):
-        return [mask_func(data) for mask_func in self.mask_funcs]
-
-    def getRequiredColumns(self):
-        return self.test.required_quantities
-        
-adapter_registry.register("StatsPSFFlux",StatsPSFFluxAdapter)
-#adapter_registry.register("StarXGalaxyDensity",StarXGalaxyDensityAdapter)
-adapter_registry.register("StarXGalaxyShear",StarXGalaxyShearAdapter)
-adapter_registry.register("WhiskerPlotStar",WhiskerPlotStarAdapter)
-
-=======
-    def __call__(self, *data, **kwargs):
-        return self.sys_test(*data, verbose=True, **kwargs)
-
-adapter_registry.register("StatsPSFFlux", StatsPSFFluxAdapter)
-adapter_registry.register("GalaxyShear", GalaxyShearAdapter)
-adapter_registry.register("BrightStarShear", BrightStarShearAdapter)
-adapter_registry.register("StarXGalaxyShear", StarXGalaxyShearAdapter)
-adapter_registry.register("StarXStarShear", StarXStarShearAdapter)
-
->>>>>>> ce9575c6
+
+    def __call__(self,*data):
+        return self.sys_test(*data, linewidth = 0.01, figsize = (7,10),
+                          xlim = [-100., 2100.], ylim = [-100, 4200.])
+
+adapter_registry.register("StatsPSFFlux", StatsPSFFluxAdapter)
+adapter_registry.register("GalaxyShear", GalaxyShearAdapter)
+adapter_registry.register("BrightStarShear", BrightStarShearAdapter)
+adapter_registry.register("StarXGalaxyShear", StarXGalaxyShearAdapter)
+adapter_registry.register("StarXStarShear", StarXStarShearAdapter)
+adapter_registry.register("WhiskerPlotStar",WhiskerPlotStarAdapter)
