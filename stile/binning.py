--- conflicted
+++ resolved
@@ -38,14 +38,11 @@
             raise ValueError('bin_list must be monotonically increasing or decreasing. Passed '+
                              'list: %s'%bin_list)
         self.bin_list = bin_list
-<<<<<<< HEAD
     def __eq__(self, other):
         if not isinstance(other, self.__class__):
             return False
         return (self.bin_list==other.bin_list and self.field==other.field and
                 self.reverse==other.reverse)
-=======
->>>>>>> c5047107
 
     def __call__(self):
         """
@@ -59,10 +56,6 @@
         return return_list
 
 
-<<<<<<< HEAD
-
-=======
->>>>>>> c5047107
 class BinStep:
     """
     An object which, when called, returns bin definitions (a list of SingleBins) following the
@@ -182,13 +175,8 @@
     @param low        The lower edge of the bin (inclusive).
     @param high       The upper edge of the bin (exclusive).
     @param short_name A string denoting this bin in filenames.
-<<<<<<< HEAD
-    @param long_name  A string denoting this bin in program text outputs/plots
-                      (default: "low-high").
-=======
     @param long_name  A string denoting this bin in program text outputs/plots.
                       [default: "low-high"]
->>>>>>> c5047107
     """
     def __init__(self, field, low, high, short_name, long_name=None):
         if not isinstance(field, str):
