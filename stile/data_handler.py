--- conflicted
+++ resolved
@@ -20,7 +20,6 @@
     A class which contains information about the data set Stile is to be run on.  This is used for
     the default drivers, not necessarily the pipeline-specific drivers (such as HSC/LSST).
 
-<<<<<<< HEAD
     The class needs to be able to do four things:
      1. List all the formats for which it has data (DataHandler.listFileTypes()).  A "format"
         consists of an epoch, an extent, and a data format as follows:
@@ -52,23 +51,6 @@
       - Take an element of the data list from DataHandler.listData() and retrieve it for use
         (DataHandler.getData()), optionally with bins defined.  (Bins can also be defined on a test-
         by-test basis, depending on which format makes the most sense for your data setup.)
-=======
-    The class needs to be able to do two things:
-      * List some data given a set of requirements (:func:`listData`).  The
-        requirements generally follow the form:
-
-         * object_types: a list of strings such as ``"star"``, ``"PSF star"``, ``"galaxy"`` or
-           ``"galaxy random"`` describing the objects that are needed for the tests.
-         * epoch: whether this is a single/summary catalog, or a multiepoch time series. (Coadded
-           catalogs with no per-epoch information count as a single/summary catalog!)
-         * extent: ``"CCD"``, ``"field"``, ``"patch"`` or ``"tract"``.  This can be ignored if you
-           don't mind running some extra inappropriate tests!  ``"CCD"`` should be a CCD-type
-           dataset, ``"field"`` a single pointing/field-of-view, ``"patch"`` an intermediate-size
-           area, and ``"tract"`` a large area.  (These terms have specific meanings in the LSST
-           pipeline, but are used for convenience here.)
-         * data_format: ``"image"`` or ``"catalog"``.  Right now no image-level tests are
-           implemented but we request this kwarg for future development.
->>>>>>> 67ae1749
 
       * Take each element of the data list from :func:`DataHandler.listData` and retrieve it for use
         (:func:`DataHandler.getData`), optionally with bins defined.  (Bins can also be defined on a
@@ -77,13 +59,10 @@
       Additionally, the class can define a ``.getOutputPath()`` function to place the data in a more
       complex system than the default (all in one directory with long output path names).
       """
-<<<<<<< HEAD
     multi_file = True
     clobber = False
     written_files = {}
     output_path = '.'
-=======
->>>>>>> 67ae1749
 
     def __init__(self):
         raise NotImplementedError()
@@ -107,10 +86,6 @@
         """
         Return a path to an output file given a list of strings that should appear in the output
         filename, taking care not to clobber other files (unless requested).
-<<<<<<< HEAD
-        @param args       A list of strings to appear in the file name
-        @returns A path to an output file meeting the input specifications.
-=======
 
         :param args:       A list of strings to appear in the file name
         :param extension:  The file extension to be used
@@ -119,7 +94,6 @@
                            allowed, this argument also prevents Stile from writing over outputs from
                            the same systematics test during the same run.
         :returns: A path to an output file meeting the input specifications.
->>>>>>> 67ae1749
         """
         #TODO: no-clobbering case
         if args[-1][0]=='.':
