"""@file stile_utils.py
Various utilities for the Stile pipeline.  Includes input parsing and some numerical helper 
functions.
"""

import numpy
import weakref
import os

def Parser():
    """
    Returns an argparse Parser object with input args used by Stile and corr2.
    """
    import corr2_utils
    import argparse
    p = argparse.Parser(parent=corr2_utils.Parser())
    #TODO: add, obviously, EVERYTHING ELSE
    return p

def ExpandBinList(bin_list):
    """
    Take a list of Bin* objects, and expand them to return a list of SimpleBins to step through.  
    E.g., if the user passes a list :
        >>> bin_list = [ListBin0, ListBin1]
    where ListBin1.n_bins = 2 and ListBin2.n_bins = 3, then calling this function will return
        >>> [[SimpleBinObject_0_0, SimpleBinObject_1_0],
             [SimpleBinObject_0_0, SimpleBinObject_1_1],
             [SimpleBinObject_0_0, SimpleBinObject_1_2],
             [SimpleBinObject_0_1, SimpleBinObject_1_0],
             [SimpleBinObject_0_1, SimpleBinObject_1_1],
             [SimpleBinObject_0_1, SimpleBinObject_1_2]].
    The first item in the list changes most slowly, then the second item, etc.
             
    @param bin_list  A list of Bin-type objects, such as the ones in binning.py, which when called
                     return a list of items which behave like SimpleBins.  (No checks are made in
                     this function that these are valid items.)
    @returns         A list of lists of SimpleBins (or other items returned by calling the input
                     items in bin_list), properly nested.
    """
    if not bin_list:
        return []
    # A copy of bin_list that we can alter without altering the parent list, but which doesn't 
    # duplicate the objects in bin_list. (I think.)
    bl = bin_list[:]
    data_bins = [[]]
    while bl:
        this_bin = bl.pop()
        data_bins = [[bin]+d for bin in this_bin() for d in data_bins]
    return data_bins


def FormatArray(d,fields=None,only_floats=False):
    """
    Turn a regular NumPy array of arbitrary types into a formatted array, with optional field name 
    description.

    @param d      A NumPy array
    @param fields A dictionary whose keys are the names of the fields you'd like for the output 
                  array, and whose values are field numbers (starting with 0) whose names those keys should replace; alternately, a list with the same length as the rows of d. 
                  (default: None)
    @returns      A formatted numpy array with the same shape as d except that the innermost 
                  dimension has turned into a record field, optionally with field names 
                  appropriately replaced.
    """
    if hasattr(d,'dtype') and hasattr(d.dtype,'names') and d.dtype.names:
        pass
    else:
        d_shape = d.shape
        new_d = d.reshape(-1,d_shape[-1])
        new_d = numpy.array(d)
        if isinstance(d.dtype,str):
            dtype = ','.join([d.dtype]*len(d[0]))
        else:
            dtype = ','.join([d.dtype.char]*len(d[0]))
        d = numpy.array([tuple(nd) for nd in new_d],dtype=dtype)
        if len(d_shape)>1:
            d = d.reshape(d_shape[:-1])
    if fields:
        if isinstance(fields,dict):
            names = list(d.dtype.names)
            for key in fields:
                names[fields[key]]=key
            d.dtype.names = names
        elif len(fields)==len(d.dtype.names):
            d.dtype.names = fields
        else:
            raise RuntimeError('Cannot use given fields: '+str(fields))
    return d
<<<<<<< HEAD
=======
    
        
def MakeFiles(dh, data, data2=None, random=None, random2=None):
    """
    Pick which files need to be written to a file for corr2, and which can be passed simply as a
    filename. This takes care of making temporary files, checking that the field schema is
    consistent in any existing files and rewrites the ones that do not match the dominant field 
    schema if necessary, and figuring out the corr2 column arguments (eg ra_col).
    
    @param dh      A DataHandler instance
    @param data    The data that will be passed to the Stile tests. Can be a 
                   (file_name,field_schema) tuple, a NumPy array, or a list of one or the 
                   other of those options (but NOT both!)
    @param data2   The second set of data that will be passed for cross-correlations
    @param random  The random data set corresponding to data
    @param random2 The random data set corresponding to data2
    @returns       A 7-item tuple with the following items: 
                     new_data, new_data2, new_random, new_random2, - with arrays replaced by files
                     corr2_kwargs, - dictionary of kwargs to be passed to corr2
                     handles,      - open-file handles to be closed later (AFTER file use, as
                                     some OSes will delete these temporary files if they're closed!)
                     deletes       - names of files to be deleted after use.
    """
    
    #TODO: do this in a smarter way that only cares about the fields we'll be using
    #TODO: check FITS/ASCII
    #TODO: proper corr2 kwargs for FITS columns
    #TODO: think about how this works if we rewrite a data set we want to come back to
    import os
    import corr2_utils
    import file_io
    import tempfile
    already_written = []
    aw_files = []
    to_write = []
    # First check for already-written files, and grab their field schema
    for data_list in [data, data2, random, random2]:
        if data_list is None or len(data_list)==0:
            continue
        elif isinstance(data_list,tuple):
            if os.path.isfile(data_list[0]):
                already_written.append(data_list[1])
                aw_files.append(data_list[0])
            else:
                raise RuntimeError("Data tuple appears to point to an existing file %s, but that "+
                                   "file is not found according to os.path.isfile()"%data_list[0])
        elif hasattr(data_list,'__getitem__'):
            # We don't want to cycle through a whole data array, so first check whether the first 
            # item points to a file..
            if isinstance(data_list[0],tuple):
                if os.path.isfile(data_list[0][0]):
                    for dl in data_list:
                        if os.path.isfile(dl[0]):
                            already_written.append(dl[1])
                            aw_files.append(dl[0])
                        else:
                            raise RuntimeError("Data tuple appears to point to an existing file "+
                                               "%s, but that file is not found according to "+
                                               "os.path.isfile()"%dl[0])
                else:
                    raise RuntimeError("Data tuple appears to point to an existing file %s, but "+
                                       "that file is not found according to "+
                                       "os.path.isfile()"%data_list[0][0])
    # Check field schema for consistency
    if already_written:
        while True:
            all_same = True
            for i in range(len(already_written)-1):
                for j in range(i,len(already_written)):
                    if not already_written[i]==already_written[j]:
                        all_same=False
            if all_same:
                break
            aw_keys = []
            for aw in already_written:
                aw_keys += aw.keys()
            aw_keys = set(aw_keys)
            all_same = True
            for key in aw_keys:
                n = [aw.get(key,None) for aw in already_written]
                n = set([nn for nn in n if nn is not None])
                if len(n)>1:
                    all_same = False
                    break
            if all_same:
                break
            else:
                # If they're inconsistent, remove the smallest file and repeat this loop
                sizes = [os.path.getsize(awf) for awf in aw_files]
                remove = sizes.index(min(sizes))
                to_write.append((aw_files[remove],already_written[remove]))
                del already_written[remove]
                del aw_files[remove]
        aw_set = already_written[0]
        for aw in already_written[1:]:
            aw_set.update(aw)
        fields = [0 for i in range(max([aw_set[key] for key in aw_set.keys()])+1)]
        for key in aw_set:
            fields[aw_set[key]] = key
    else:
        # need to fix this more completely/robustly, but to get things working for now...
        if hasattr(data,'dtype') and hasattr(data.dtype,'names'):
            fields = data.dtype.names
        elif hasattr(data[0],'dtype') and hasattr(data[0].dtype,'names'):
            fields = data[0].dtype.names
        else:
            fields = ['id','ra','dec','z','g1','g2']

    handles = []
    deletes = []
    new_data = []
    new_data2 = []
    new_random = []
    new_random2 = []
    # Now loop through again and write to a file any data arrays we need to.
    # NOTE: currently not checking again that file exists
    for data_list, new_data_list in [(data,new_data), (data2,new_data2), 
                                      (random,new_random), (random2, new_random2)]:
        if data_list is None or len(data_list)==0:
            continue
        elif isinstance(data_list,tuple):
            if os.path.isfile(data_list[0]):
                if data_list[0] in to_write:
                    data = dh.get_data(data_list[0],force=True)
                    handle, data_file = tempfile.mkstemp(dh.temp_dir)
                    handles.append(handle)
                    deletes.append(data_file)
                    file_io.write_ascii_table(data_file,data,fields=fields)
                    new_data_list.append(data_file)
                else:
                    new_data_list.append(data_list[0])
        elif hasattr(data_list,'__getitem__'):
            if isinstance(data_list[0],tuple):
                for dl in data_list:
                    if dl[0] in to_write:
                        data = dh.get_data(dl[0],force=True)
                        handle, data_file = tempfile.mkstemp(dh.temp_dir)
                        handles.append(handle)
                        deletes.append(data_file)
                        file_io.write_ascii_table(data_file,data,fields=fields)
                        new_data_list.append(data_file)
                    else:
                        new_data_list.append(dl[0])
            else:
                if hasattr(data_list,'dtype') and hasattr(data_list.dtype,'names'): 
                    handle, data_file = tempfile.mkstemp(dh.temp_dir)
                    handles.append(handle)
                    deletes.append(data_file)
                    file_io.WriteAsciiTable(data_file,data_list,fields=fields)
                    new_data_list.append(data_file)
                else: 
                    for dl in data_list:
                        if not hasattr(dl,'dtype') or not hasattr(dl.dtype,'names'):
                            raise RuntimeError("Cannot parse data: should be a tuple, "+
                                               "numpy array, or an unmixed list of one or the "+
                                               "other.  Given:"+str(data_list))
                        handle, data_file = tempfile.mkstemp(dh.temp_dir)
                        handles.append(handle)
                        deletes.append(data_file)
                        file_io.write_ascii_table(data_file,dl,fields=fields)
                        new_data_list.append(data_file)
    
    # Lists of files need to be written to a separate file to be read in; do that.
    file_args = []
    for file_list in [new_data, new_data2, new_random, new_random2]:
        if len(file_list)>1:
            handle, data_file = tempfile.mkstemp(dh.temp_dir)
            handles.append(handle)
            deletes.append(data_file)
            with open(data_file,'w') as d:
                for fl in file_list:
                    d.write(fl+'\n')
            file_args.append(('list',data_file))
        elif len(file_list)==1:
            file_args.append(('name',file_list[0]))
        else:
            file_args.append(None)
    new_data, new_data2, new_random, new_random2 = file_args
    
    corr2_kwargs = corr2_utils.MakeCorr2Cols(fields)
    return new_data, new_data2, new_random, new_random2, corr2_kwargs, handles, deletes

class Stats:
    """A Stats object can carry around and output the statistics of some array.

    Currently it can carry around two types of statistics:

    (1) Basic array statistics: typically one would use length (N), min, max, median, mean, standard
        deviation (stddev), variance, median absolute deviation ('mad') as defined using the
        `simple_stats` option at initialization.

    (2) Percentiles: the value at a given percentile level.

    The StatSysTest class in `sys_tests.py` can be used to create and populate values for one of
    these objects.  If you want to change the list of simple statistics, it's only necessary to
    change the code there, not here.
    """
    def __init__(self, simple_stats):
        self.simple_stats = simple_stats
        for stat in self.simple_stats:
            init_str = 'self.' + stat + '=None'
            exec init_str

        self.percentiles = None
        self.values = None

    def __str__(self):
        """This routine will print the contents of the Stats object in a nice format.

        We assume that the Stats object was created by a StatSysTest, so that certain sanity checks
        have already been done (e.g., self.percentiles, if not None, is iterable)."""
        # Preamble:
        ret_str = 'Summary statistics:\n'

        # Loop over simple statistics and print them, if not None.  Generically if one is None then
        # all will be, so just check one.
        test_str = "test_val = self."+("%s"%self.simple_stats[0])
        exec test_str
        if test_val is not None:
            for stat in self.simple_stats:
                this_string = 'this_val = self.'+stat
                exec this_string
                ret_str += '\t%s: %f\n'%(stat, this_val)
            ret_str += '\n'

        # Loop over combinations of percentiles and values, and print them.
        if self.percentiles is not None:
            ret_str += 'Below are lists of (percentile, value) combinations:\n'
            for index in range(len(self.percentiles)):
                ret_str += '\t%f %f\n'%(self.percentiles[index],self.values[index])

        return ret_str
>>>>>>> bd1a6b7f
<|MERGE_RESOLUTION|>--- conflicted
+++ resolved
@@ -86,189 +86,6 @@
         else:
             raise RuntimeError('Cannot use given fields: '+str(fields))
     return d
-<<<<<<< HEAD
-=======
-    
-        
-def MakeFiles(dh, data, data2=None, random=None, random2=None):
-    """
-    Pick which files need to be written to a file for corr2, and which can be passed simply as a
-    filename. This takes care of making temporary files, checking that the field schema is
-    consistent in any existing files and rewrites the ones that do not match the dominant field 
-    schema if necessary, and figuring out the corr2 column arguments (eg ra_col).
-    
-    @param dh      A DataHandler instance
-    @param data    The data that will be passed to the Stile tests. Can be a 
-                   (file_name,field_schema) tuple, a NumPy array, or a list of one or the 
-                   other of those options (but NOT both!)
-    @param data2   The second set of data that will be passed for cross-correlations
-    @param random  The random data set corresponding to data
-    @param random2 The random data set corresponding to data2
-    @returns       A 7-item tuple with the following items: 
-                     new_data, new_data2, new_random, new_random2, - with arrays replaced by files
-                     corr2_kwargs, - dictionary of kwargs to be passed to corr2
-                     handles,      - open-file handles to be closed later (AFTER file use, as
-                                     some OSes will delete these temporary files if they're closed!)
-                     deletes       - names of files to be deleted after use.
-    """
-    
-    #TODO: do this in a smarter way that only cares about the fields we'll be using
-    #TODO: check FITS/ASCII
-    #TODO: proper corr2 kwargs for FITS columns
-    #TODO: think about how this works if we rewrite a data set we want to come back to
-    import os
-    import corr2_utils
-    import file_io
-    import tempfile
-    already_written = []
-    aw_files = []
-    to_write = []
-    # First check for already-written files, and grab their field schema
-    for data_list in [data, data2, random, random2]:
-        if data_list is None or len(data_list)==0:
-            continue
-        elif isinstance(data_list,tuple):
-            if os.path.isfile(data_list[0]):
-                already_written.append(data_list[1])
-                aw_files.append(data_list[0])
-            else:
-                raise RuntimeError("Data tuple appears to point to an existing file %s, but that "+
-                                   "file is not found according to os.path.isfile()"%data_list[0])
-        elif hasattr(data_list,'__getitem__'):
-            # We don't want to cycle through a whole data array, so first check whether the first 
-            # item points to a file..
-            if isinstance(data_list[0],tuple):
-                if os.path.isfile(data_list[0][0]):
-                    for dl in data_list:
-                        if os.path.isfile(dl[0]):
-                            already_written.append(dl[1])
-                            aw_files.append(dl[0])
-                        else:
-                            raise RuntimeError("Data tuple appears to point to an existing file "+
-                                               "%s, but that file is not found according to "+
-                                               "os.path.isfile()"%dl[0])
-                else:
-                    raise RuntimeError("Data tuple appears to point to an existing file %s, but "+
-                                       "that file is not found according to "+
-                                       "os.path.isfile()"%data_list[0][0])
-    # Check field schema for consistency
-    if already_written:
-        while True:
-            all_same = True
-            for i in range(len(already_written)-1):
-                for j in range(i,len(already_written)):
-                    if not already_written[i]==already_written[j]:
-                        all_same=False
-            if all_same:
-                break
-            aw_keys = []
-            for aw in already_written:
-                aw_keys += aw.keys()
-            aw_keys = set(aw_keys)
-            all_same = True
-            for key in aw_keys:
-                n = [aw.get(key,None) for aw in already_written]
-                n = set([nn for nn in n if nn is not None])
-                if len(n)>1:
-                    all_same = False
-                    break
-            if all_same:
-                break
-            else:
-                # If they're inconsistent, remove the smallest file and repeat this loop
-                sizes = [os.path.getsize(awf) for awf in aw_files]
-                remove = sizes.index(min(sizes))
-                to_write.append((aw_files[remove],already_written[remove]))
-                del already_written[remove]
-                del aw_files[remove]
-        aw_set = already_written[0]
-        for aw in already_written[1:]:
-            aw_set.update(aw)
-        fields = [0 for i in range(max([aw_set[key] for key in aw_set.keys()])+1)]
-        for key in aw_set:
-            fields[aw_set[key]] = key
-    else:
-        # need to fix this more completely/robustly, but to get things working for now...
-        if hasattr(data,'dtype') and hasattr(data.dtype,'names'):
-            fields = data.dtype.names
-        elif hasattr(data[0],'dtype') and hasattr(data[0].dtype,'names'):
-            fields = data[0].dtype.names
-        else:
-            fields = ['id','ra','dec','z','g1','g2']
-
-    handles = []
-    deletes = []
-    new_data = []
-    new_data2 = []
-    new_random = []
-    new_random2 = []
-    # Now loop through again and write to a file any data arrays we need to.
-    # NOTE: currently not checking again that file exists
-    for data_list, new_data_list in [(data,new_data), (data2,new_data2), 
-                                      (random,new_random), (random2, new_random2)]:
-        if data_list is None or len(data_list)==0:
-            continue
-        elif isinstance(data_list,tuple):
-            if os.path.isfile(data_list[0]):
-                if data_list[0] in to_write:
-                    data = dh.get_data(data_list[0],force=True)
-                    handle, data_file = tempfile.mkstemp(dh.temp_dir)
-                    handles.append(handle)
-                    deletes.append(data_file)
-                    file_io.write_ascii_table(data_file,data,fields=fields)
-                    new_data_list.append(data_file)
-                else:
-                    new_data_list.append(data_list[0])
-        elif hasattr(data_list,'__getitem__'):
-            if isinstance(data_list[0],tuple):
-                for dl in data_list:
-                    if dl[0] in to_write:
-                        data = dh.get_data(dl[0],force=True)
-                        handle, data_file = tempfile.mkstemp(dh.temp_dir)
-                        handles.append(handle)
-                        deletes.append(data_file)
-                        file_io.write_ascii_table(data_file,data,fields=fields)
-                        new_data_list.append(data_file)
-                    else:
-                        new_data_list.append(dl[0])
-            else:
-                if hasattr(data_list,'dtype') and hasattr(data_list.dtype,'names'): 
-                    handle, data_file = tempfile.mkstemp(dh.temp_dir)
-                    handles.append(handle)
-                    deletes.append(data_file)
-                    file_io.WriteAsciiTable(data_file,data_list,fields=fields)
-                    new_data_list.append(data_file)
-                else: 
-                    for dl in data_list:
-                        if not hasattr(dl,'dtype') or not hasattr(dl.dtype,'names'):
-                            raise RuntimeError("Cannot parse data: should be a tuple, "+
-                                               "numpy array, or an unmixed list of one or the "+
-                                               "other.  Given:"+str(data_list))
-                        handle, data_file = tempfile.mkstemp(dh.temp_dir)
-                        handles.append(handle)
-                        deletes.append(data_file)
-                        file_io.write_ascii_table(data_file,dl,fields=fields)
-                        new_data_list.append(data_file)
-    
-    # Lists of files need to be written to a separate file to be read in; do that.
-    file_args = []
-    for file_list in [new_data, new_data2, new_random, new_random2]:
-        if len(file_list)>1:
-            handle, data_file = tempfile.mkstemp(dh.temp_dir)
-            handles.append(handle)
-            deletes.append(data_file)
-            with open(data_file,'w') as d:
-                for fl in file_list:
-                    d.write(fl+'\n')
-            file_args.append(('list',data_file))
-        elif len(file_list)==1:
-            file_args.append(('name',file_list[0]))
-        else:
-            file_args.append(None)
-    new_data, new_data2, new_random, new_random2 = file_args
-    
-    corr2_kwargs = corr2_utils.MakeCorr2Cols(fields)
-    return new_data, new_data2, new_random, new_random2, corr2_kwargs, handles, deletes
 
 class Stats:
     """A Stats object can carry around and output the statistics of some array.
@@ -319,5 +136,4 @@
             for index in range(len(self.percentiles)):
                 ret_str += '\t%f %f\n'%(self.percentiles[index],self.values[index])
 
-        return ret_str
->>>>>>> bd1a6b7f
+        return ret_str