--- conflicted
+++ resolved
@@ -143,7 +143,6 @@
 
         return ret_str
 
-<<<<<<< HEAD
 data_formats = ['catalog', # Catalog or table of data
                 'image' # Image
                ]
@@ -155,76 +154,6 @@
            'coadd',      # One data measurement per object, based on several different observations
            'multiepoch'  # Multiple measurements of same object at different times
           ]
-object_types = ['star',          # stars
-                'star bright',   # a "bright" star sample, whatever "bright" is for your survey
-                'star PSF',      # stars used for PSF
-                'star not PSF',  # stars not used for PSF
-                'star random',   # random positions distributed like stars
-                'galaxy',        # galaxies
-                'galaxy lens',   # galaxies which can be used as lenses
-                'galaxy random', # random positions distributed like galaxies
-                'galaxy lens random', # random positions distributed like galaxy lenses
-               ]
-
-field_names = ['ra', 'dec', # Position (most tests requiring ra/dec will also accept x/y instead)
-               'g1', 'g2',  # Shears (note: no support for e1/e2--you can call them g1/g2 but
-                            # know that results should be duly interpreted!)
-               'mag',       # Magnitude (eg model magnitude)
-               'psf_mag',   # PSF magnitude
-               'color',     # Color (magnitude difference of two bands)
-               'w',         # Weight
-               'size',      # Size
-               'moment_ij', # Second moment, with {i,j} element of {0,1} or {x,y} (no mixing).
-                            # Weighted, unweighted, adaptive: your choice!
-               'z'          # Redshift
-              ]
-
-class Format:
-    def __init__(self,epoch,extent,data_format):
-        self.epoch = epoch
-        self.extent = extent
-        self.data_format = data_format
-    def asKwargs(self):
-        return {'epoch': self.epoch, 'extent': self.extent, 'data_format': self.data_format}
-    @property
-    def str(self):
-        return '-'.join([self.epoch, self.extent, self.data_format])
-
-def EmptyFormatDict(type=list):
-    format_dict = {}
-    for epoch in epochs:
-        for extent in extents:
-            for data_format in data_formats:
-                format_dict[Format(epoch,extent,data_format).str] = type()
-    return format_dict
-
-def Flatten(obj):
-    if hasattr(obj,'__iter__') and not isinstance(obj,dict):
-        return_list = []
-        for o in obj:
-            return_list+=flatten(o)
-        return return_list
-    else:
-        return [obj]
-
-def PopAndCheckFormat(dict,key,type,default=None):
-    """
-    A quick shorthand function to a) pop a key from a dict (with given default) and b) check that
-    it's the right format, and raise a sensible error if it isn't.
-    @param dict     A dict
-    @param key      A key which may or may not be in the dict
-    @param type     What type you expect the result to be (can be a list of types)
-    @param default  What default value to return if the key isn't in the dict (default: None)
-    @returns        The value of the key if it was in the dict, else default
-    """
-    if key in dict:
-        val = dict.pop(key)
-    else:
-        val = default
-    if not isinstance(val,type):
-        raise ValueError("Key %s should be type %s (got %s)"%(key,str(type),str(val)))
-    return val
-=======
 fieldNames = {
     'dec': 'the declination of the object',
     'ra': 'the RA of the object',
@@ -248,4 +177,49 @@
     'galaxy random': 'random catalog corresponding to the "galaxy" sample',
     'star random': 'random catalog corresponding to the "star" sample'
 }
->>>>>>> 67ae1749
+
+class Format:
+    def __init__(self,epoch,extent,data_format):
+        self.epoch = epoch
+        self.extent = extent
+        self.data_format = data_format
+    def asKwargs(self):
+        return {'epoch': self.epoch, 'extent': self.extent, 'data_format': self.data_format}
+    @property
+    def str(self):
+        return '-'.join([self.epoch, self.extent, self.data_format])
+
+def EmptyFormatDict(type=list):
+    format_dict = {}
+    for epoch in epochs:
+        for extent in extents:
+            for data_format in data_formats:
+                format_dict[Format(epoch,extent,data_format).str] = type()
+    return format_dict
+
+def Flatten(obj):
+    if hasattr(obj,'__iter__') and not isinstance(obj,dict):
+        return_list = []
+        for o in obj:
+            return_list+=flatten(o)
+        return return_list
+    else:
+        return [obj]
+
+def PopAndCheckFormat(dict,key,type,default=None):
+    """
+    A quick shorthand function to a) pop a key from a dict (with given default) and b) check that
+    it's the right format, and raise a sensible error if it isn't.
+    @param dict     A dict
+    @param key      A key which may or may not be in the dict
+    @param type     What type you expect the result to be (can be a list of types)
+    @param default  What default value to return if the key isn't in the dict (default: None)
+    @returns        The value of the key if it was in the dict, else default
+    """
+    if key in dict:
+        val = dict.pop(key)
+    else:
+        val = default
+    if not isinstance(val,type):
+        raise ValueError("Key %s should be type %s (got %s)"%(key,str(type),str(val)))
+    return val
