--- conflicted
+++ resolved
@@ -139,7 +139,6 @@
 
         return ret_str
 
-<<<<<<< HEAD
 def standardTests():
     return [stile.StatSysTest(field='e1'), stile.StatSysTest(field='e2'), 
             stile.RealShearSysTest()]
@@ -222,15 +221,4 @@
     if not isinstance(val,type):
         raise ValueError("Key %s should be type %s (got %s)"%(key,str(type),str(val)))
     return val
-        
-=======
-fieldNames = {
-    'g1': 'g1, a shear component in the ra direction',
-    'g2': 'g2, a shear component 45 degrees from the ra direction',
-    'sigma': 'a size parameter for objects with dimension [length] in arbitrary units',
-    'psf_g1': 'the g1 of the psf at the location of this object',
-    'psf_g2': 'the g2 of the psf at the location of this object',
-    'psf_sigma': 'the sigma of the psf at the location of this object',
-    'w': 'the weight to apply per object',
-    'z': 'the redshift of the object'}
->>>>>>> c2131a2b
+        