--- conflicted
+++ resolved
@@ -1955,45 +1955,6 @@
         """
         Draw a scatter plot and return a :class:`matplotlib.figure.Figure` object.
         This method has a bunch of options for controlling appearance of a plot, which is
-<<<<<<< HEAD
-        explained below. To implement a child class of ScatterPlotSysTest, call scatterPlot within
-        __call__ of the child class and return `matplotlib.figure.Figure` that scatterPlot returns.
-        @param x               The tuple, list, or NumPy array for x-axis.
-        @param y               The tuple, list, or NumPy array for y-axis.
-        @param yerr            The tuple, list, or Numpy array for error of the y values.
-                               [default: None, meaning do not plot an error]
-        @param z               The tuple, list, or Numpy array for an additional quantitiy
-                               which appears as colors of scattered points.
-                               [default: None, meaning there is no additional quantity]
-        @param xlabel          The label of x-axis.
-                               [default: None, meaning do not show a label of x-axis]
-        @param ylabel          The label of y-axis.
-                               [default: None, meaning do not show a label of y-axis]
-        @param zlabel          The label of z values which appears at the side of color bar.
-                               [default: None, meaning do not show a label of z values]
-        @param color           The color of scattered points. This color is also applied to linear
-                               regression if argument `linear_regression` is True. This parameter is
-                               ignored when z is not None. In this case, the color of linear
-                               regression is set to blue.
-                               [default: None, meaning follow a matplotlib's default color]
-        @param lim             The limit of axis. This can be specified explicitly by
-                               using tuples such as ((xmin, xmax), (ymin, ymax)).
-                               If one passes float p, it calculate p%-percentile around median
-                               for each of x-axis and y-axis.
-                               [default: None, meaning do not set any limits]
-        @param equal_axis      If True, force ticks of x-axis and y-axis equal to each other.
-                               [default: False]
-        @param linear_regression  If True, perform linear regression for x and y and plot a regression
-                               line. If yerr is not None, perform the linear regression with
-                               incorporating the error into the standard chi^2 and plot
-                               a regression line with a 1-sigma allowed region.
-                               [default: False]
-        @param reference_line  Draw a reference line. If reference_line == 'one-to-one', x=y is
-                               drawn. If reference_line == 'zero', y=0 id drawn. A user-specific
-                               function can be used by passing an object which has an attribute
-                               '__call__' and returns a 1-d Numpy array.
-        @returns                a matplotlib.figure.Figure object
-=======
         explained below.
 
         :param x:               The tuple, list, or NumPy array for x-axis.
@@ -2031,7 +1992,6 @@
                                 an attribute :func:`__call__` and returns a 1-d Numpy array.
                                 [default: False]
         :returns:                a :class:`matplotlib.figure.Figure` object
->>>>>>> 67ae1749
         """
         fig = plt.figure()
         ax = fig.add_subplot(1, 1, 1)
@@ -2401,8 +2361,6 @@
                                     r'$(\sigma^{\rm star} - \sigma^{\rm PSF})/\sigma^{\rm PSF}$',
                                     color=color, lim=lim, equal_axis=False,
                                     linear_regression=True, reference_line='zero')
-<<<<<<< HEAD
-
 
 class BinnedScatterPlotSysTest(ScatterPlotSysTest):
     short_name = 'binnedscatterplot'
@@ -2666,5 +2624,3 @@
                                 xlabel=xlabel, ylabel=ylabel,
                                 color=color, lim=lim, equal_axis=equal_axis,
                                 linear_regression=linear_regression, reference_line=reference_line)
-=======
->>>>>>> 67ae1749
