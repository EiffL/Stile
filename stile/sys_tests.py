"""@file sys_tests.py
Contains the class definitions of the Stile systematics tests.
"""
import numpy
import stile
import stile_utils
import treecorr
from treecorr.corr2 import corr2_valid_params
try:
    import matplotlib
    # We should decide which backend to use (this line allows running matplotlib even on sessions
    # without properly defined displays, eg through PBS)
    matplotlib.use('Agg')
    import matplotlib.pyplot as plt
    has_matplotlib = True
except ImportError:
    has_matplotlib = False

# Silly class so we can call savefig() on something returned from a plot() class that doesn't
# actually do anything.
class PlotNone(object):
    def savefig(self, filename):
        pass

class SysTest(object):
    """
    A SysTest is a lensing systematics test of some sort.  It should define the following
    attributes:
        short_name: a string that can be used in filenames to denote this systematics test
        long_name: a string to denote this systematics test within program text outputs
        objects_list: a list of objects that the test should operate on.  We expect these objects
            to be from the list:
            ['galaxy', 'star',  # all such objects,
             'galaxy lens',     # only galaxies to be used as lenses in galaxy-galaxy lensing tests,
             'star PSF',        # stars used in PSF determination,
             'star bright',     # especially bright stars,
             'galaxy random',   # random catalogs with the same spatial distribution as the
             'star random']     # 'galaxy' or 'star' samples.
        required_quantities: a list of tuples.  Each tuple is the list of fields/quantities that
            should be given for the corresponding object from the objects_list.  We expect the
            quantities to be from the list:
            ['ra', 'dec',       # Position on the sky
             'x', 'y',          # Position in CCD/detector coordinates (or any flat projection)
             'g1', g2', 'g1_err', 'g2'_err', # Two components of shear and their errors
             'sigma', 'sigma_err', # Object size and its error
             'w',               # Per-object weight
             'psf_g1', 'psf_g2', 'psf_sigma'] # PSF shear and size at the object location

    It should define the following methods:
        __call__(self, data, data2=None, random=None, random2=None, config=None, **kwargs):
            Run a test on a set of data, or a test involving two data sets data and data2, with
            optional corresponding randoms random and random2.  Keyword args can be in a dict passed
            to `config` or as explicit kwargs.  Explicit kwargs should override `config` arguments.
    """
    short_name = ''
    long_name = ''
    def __init__(self):
        pass
    def __call__(self):
        raise NotImplementedError()
    def plot(self, results):
        """
        If the results returned from the __call__() function of this class have a .savefig()
        method, return that object.  Otherwise, return an object with a .savefig() method that
        doesn't do anything.  plot() should be overridden by child classes to actually generate
        plots if desired.
        """
        if hasattr(results, 'savefig'):
            return results
        else:
            return PlotNone()

class PlotDetails(object):
    """
    A container class to hold details about field names, titles for legends, and y-axis labels for
    plots of correlation functions.
    """
    def __init__(self, t_field=None, t_title=None, x_field=None, x_title=None,
                 t_im_field=None, t_im_title=None, x_im_field=None, x_im_title=None,
                 datarandom_t_field=None, datarandom_t_title=None,
                 datarandom_x_field=None, datarandom_x_title=None,
                 sigma_field=None, y_title=None):
        self.t_field = t_field  # Field of t-mode/+-mode shear correlation functions
        self.t_title = t_title  # Legend title for previous line
        self.x_field = x_field  # Field of b-mode/x-mode shear correlation functions
        self.x_title = x_title  # Legend title for previous line
        self.t_im_field = t_im_field  # Imaginary part of t-mode/+-mode
        self.t_im_title = t_im_title  # Legend title for previous line
        self.x_im_field = x_im_field  # Imaginary part of b-mode/x-mode
        self.x_im_title = x_im_title  # Legend title for previous line
        self.datarandom_t_field = datarandom_t_field  # If data or randoms are available separately,
                                                      # this +'d' or +'r' is the t-mode field name
        self.datarandom_t_title = datarandom_t_title  # Legend title for previous line
        self.datarandom_x_field = datarandom_x_field  # As above, for b-mode
        self.datarandom_x_title = datarandom_x_title  # Legend title for previous line
        self.sigma_field = sigma_field  # 1-sigma error bar field
        self.y_title = y_title  # y-axis label

if treecorr.version<'3.1':
    treecorr_func_dict = {'gg': treecorr.G2Correlation,
                          'm2': treecorr.G2Correlation,
                          'ng': treecorr.NGCorrelation,
                          'nm': treecorr.NGCorrelation,
                          'norm': treecorr.NGCorrelation,
                          'nn': treecorr.N2Correlation,
                          'kk': treecorr.K2Correlation,
                          'nk': treecorr.NKCorrelation,
                          'kg': treecorr.KGCorrelation}
else:
    treecorr_func_dict = {'gg': treecorr.GGCorrelation,
                          'm2': treecorr.GGCorrelation,
                          'ng': treecorr.NGCorrelation,
                          'nm': treecorr.NGCorrelation,
                          'norm': treecorr.NGCorrelation,
                          'nn': treecorr.NNCorrelation,
                          'kk': treecorr.KKCorrelation,
                          'nk': treecorr.NKCorrelation,
                          'kg': treecorr.KGCorrelation}

class CorrelationFunctionSysTest(SysTest):
    """
    A base class for the Stile systematics tests that use correlation functions. This implements the
    class method getCF(), which runs a TreeCorr correlation function on a given set of data. Exact
    arguments to this method should be created by child classes of CorrelationFunctionSysTest; see
    the docstring for CorrelationFunctionSysTest.getCF() for information on how to write further
    tests using it.
    """
    short_name = 'corrfunc'
    # Set the details (such as field names and titles) for all the possible plots generated by
    # TreeCorr
    plot_details = [PlotDetails(t_field='omega', t_title='$\omega$',
                                sigma_field='sig_omega', y_title="$\omega$"),  # n2
        PlotDetails(t_field='<gamT>', t_title=r'$\langle \gamma_T \rangle$',
                    x_field='<gamX>', x_title=r'$\langle \gamma_X \rangle$',
                    datarandom_t_field='gamT_', datarandom_t_title='$\gamma_{T',
                    datarandom_x_field='gamX_', datarandom_x_title='$\gamma_{X',
                    sigma_field='sigma', y_title="$\gamma$"),  # ng
        PlotDetails(t_field='xi+', t_title=r'$\xi_+$', x_field='xi-', x_title=r'$\xi_-$',
                    t_im_field='xi+_im', t_im_title=r'$\xi_{+,im}$',
                    x_im_field='xi-_im', x_im_title=r'$\xi_{-,im}$',
                    sigma_field='sigma_xi', y_title=r"$\xi$"),  # gg
        PlotDetails(t_field='<kappa>', t_title=r'$\langle \kappa \rangle$',
                    datarandom_t_field='kappa_', datarandom_t_title='$kappa_{',
                    sigma_field='sigma', y_title="$\kappa$"),  # nk
        PlotDetails(t_field='xi', t_title=r'$\xi$', sigma_field='sigma_xi', y_title=r"$\xi$"),  # k2
        PlotDetails(t_field='<kgamT>', t_title=r'$\langle \kappa \gamma_T\rangle$',
                    x_field='<kgamX>', x_title=r'$\langle \kappa \gamma_X\rangle$',
                    datarandom_t_field='kgamT_', datarandom_t_title=r'$\kappa \gamma_{T',
                    datarandom_x_field='kgamX_', datarandom_x_title=r'$\kappa \gamma_{X',
                    sigma_field='sigma', y_title="$\kappa\gamma$"),  # kg
        PlotDetails(t_field='<Map^2>', t_title=r'$\langle M_{ap}^2 \rangle$',
                    x_field='<Mx^2>', x_title=r'$\langle M_x^2\rangle$',
                    t_im_field='<MMx>(a)', t_im_title=r'$\langle MM_x \rangle(a)$',
                    x_im_field='<Mmx>(b)', x_im_title=r'$\langle MM_x \rangle(b)$',
                    sigma_field='sig_map', y_title="$M_{ap}^2$"),  # m2
        PlotDetails(t_field='<NMap>', t_title=r'$\langle NM_{ap} \rangle$',
                    x_field='<NMx>', x_title=r'$\langle NM_{x} \rangle$',
                    sigma_field='sig_nmap', y_title="$NM_{ap}$")  # nm or norm
        ]

    def makeCatalog(self, data, config=None, use_as_k=None, use_chip_coords=False):
        if data is None or isinstance(data, treecorr.Catalog):
            return data
        catalog_kwargs = {}
        fields = data.dtype.names
        if 'ra' in fields and 'dec' in fields:
            if not use_chip_coords:
                catalog_kwargs['ra'] = data['ra']
                catalog_kwargs['dec'] = data['dec']
            elif 'x' in fields and 'y' in fields:
                catalog_kwargs['x'] = data['x']
                catalog_kwargs['y'] = data['y']
            else:
                raise ValueError('Chip coordinates requested, but "x" and "y" fields not found '
                                 'in data')
        elif 'x' in fields and 'y' in fields:
            catalog_kwargs['x'] = data['x']
            catalog_kwargs['y'] = data['y']
        else:
            raise ValueError("Data must contain (ra,dec) or (x,y) in order to do correlation "
                             "function tests.")
        if 'g1' in fields and 'g2' in fields:
            catalog_kwargs['g1'] = data['g1']
            catalog_kwargs['g2'] = data['g2']
        if use_as_k:
            if use_as_k in fields:
                catalog_kwargs['k'] = data[use_as_k]
        elif 'k' in fields:
            catalog_kwargs['k'] = data['k']
        # Quirk of length-1 formatted arrays: the fields will be floats, not
        # arrays, which would break the Catalog init.
        try:
            len(data)
        except:
            if not hasattr(data, 'len') and isinstance(data, numpy.ndarray):
                for key in catalog_kwargs:
                    catalog_kwargs[key] = numpy.array([catalog_kwargs[key]])
        catalog_kwargs['config'] = config
        return treecorr.Catalog(**catalog_kwargs)

    def getCF(self, correlation_function_type, data, data2=None,
                    random=None, random2=None, use_as_k = None, use_chip_coords=False,
                    config=None, **kwargs):
        """
        Sets up and calls treecorr on the given set of data.

        The user needs to specify the type of correlation function requested.  The available types
        are:
            'nn': a 2-point correlation function
            'ng': a point-shear correlation function (eg galaxy-galaxy lensing)
            'gg': a shear-shear correlation function (eg cosmic shear)
            'nk': a point-scalar [such as convergence, hence k meaning "kappa"] correlation function
            'kk': a scalar-scalar correlation function
            'kg': a scalar-shear correlation function
            'm2': an aperture mass measurement
            'nm': an <N aperture mass> measurement
            'norm': 'nm' properly normalized by the average values of n and aperture mass to return
                    something like a correlation coefficient.
        More details can be found in the Readme.md for TreeCorr.

        Additionally, for the 'nn', 'ng', 'nk', 'nm' and 'norm' options, the user can pass a kwarg
        nn_statistic = 'compensated' or nn_statistic = 'true' (or similarly for 'ng' and 'nk';
        note that the 'nm' type checks the 'ng_statistic' kwarg and the 'norm' type checks the
        'nn_statistic' kwarg!).  For 'nn' and 'norm' correlation functions, 'compensated' is the
        Landy-Szalay estimator, while 'simple' is just (data/random - 1).  For the other kinds,
        'compensated' means the random-shear or random-kappa correlation function is subtracted
        from the data correlation function,  while 'simple' merely returns the data correlation
        function.  Again, the TreeCorr documentation contains more information.  The '*_statistic'
        kwarg will be ignored if it is passed for any other correlation function type.  The
        default is to use 'compensated' if randoms are present and 'simple' otherwise.

        This function accepts all (self-consistent) sets of data, data2, random, and random2.
        Including "data2" and possibly "random2" will return a cross-correlation; otherwise the
        program returns an autocorrelation.  "Random" keys are necessary for the 'nn' form of the
        correlation function, and can be used (but are not necessary) for 'ng', 'nk', and 'kg'.

        @param stile_args    The dict containing the parameters that control Stile's behavior
        @param correlation_function_type The type of correlation function ('nn', 'ng', 'gg', 'nk',
                             'k2', 'kg', 'm2', 'nm', 'norm') to request from TreeCorr--see above.
        @param data, data2, random, random2: NumPy arrays of data with fields using the field name
                             strings given in the stile.fieldNames dict.
        @param kwargs        Any other TreeCorr parameters (will silently supercede anything in
                             stile_args).
        @returns             a numpy array of the TreeCorr outputs.
        """
        import tempfile
        import os

        if not correlation_function_type in treecorr_func_dict:
            raise ValueError('Unknown correlation function type: %s'%correlation_function_type)

        handle, output_file = tempfile.mkstemp()

        # First, pull out the TreeCorr-relevant parameters from the stile_args dict, and add
        # anything passed as a kwarg to that dict.
        if (random and len(random)) or (random2 and len(random2)):
            treecorr_kwargs[correlation_function_type+'_statistic'] = \
                treecorr_kwargs.get(correlation_function_type+'_statistic','compensated')
        treecorr_kwargs = stile.treecorr_utils.PickTreeCorrKeys(config)
        treecorr_kwargs.update(stile.treecorr_utils.PickTreeCorrKeys(kwargs))
        treecorr.config.check_config(treecorr_kwargs, corr2_valid_params)

        if data is None:
            raise ValueError('Must include a data array!')
        if correlation_function_type=='nn':
            if random is None or ((data2 is not None or random2 is not None) and not
                                  (data2 is not None and random2 is not None)):
                raise ValueError('Incorrect data types for correlation function: must have '
                                   'data and random, and random2 if data2.')
        elif correlation_function_type in ['gg', 'm2', 'kk']:
            if random or random2:
                print "Warning: randoms ignored for this correlation function type"
        elif correlation_function_type in ['ng', 'nm', 'nk']:
            if data2 is None:
                raise ValueError('Must include data2 for this correlation function type')
            if random2 is not None:
                print "Warning: random2 ignored for this correlation function type"
        elif correlation_function_type=='norm':
            if data2 is None:
                raise ValueError('Must include data2 for this correlation function type')
            if random is None:
                raise ValueError('Must include random for this correlation function type')
            if random2 is None:
                print "Warning: random2 ignored for this correlation function type"
        elif correlation_function_type=='kg':
            if data2 is None:
                raise ValueError('Must include data2 for this correlation function type')
            if random is not None or random2 is not None:
                print "Warning: randoms ignored for this correlation function type"

        data = self.makeCatalog(data, config=treecorr_kwargs, use_as_k = use_as_k,
                                      use_chip_coords = use_chip_coords)
        data2 = self.makeCatalog(data2, config=treecorr_kwargs, use_as_k = use_as_k,
                                        use_chip_coords = use_chip_coords)
        random = self.makeCatalog(random, config=treecorr_kwargs, use_as_k = use_as_k,
                                          use_chip_coords = use_chip_coords)
        random2 = self.makeCatalog(random2, config=treecorr_kwargs, use_as_k = use_as_k,
                                            use_chip_coords = use_chip_coords)

        treecorr_kwargs[correlation_function_type+'_file_name'] = output_file

        func = treecorr_func_dict[correlation_function_type](treecorr_kwargs)
        func.process(data, data2)
        if correlation_function_type in ['ng', 'nm', 'nk']:
            comp_stat = {'ng': 'ng', 'nm': 'ng', 'nk': 'nk'}  # which _statistic kwarg to check
            if treecorr_kwargs.get(comp_stat[correlation_function_type]+'_statistic',
               self.compensateDefault(data,data2,random,random2)) ==  'compensated':
                func_random = treecorr_func_dict[correlation_function_type](treecorr_kwargs)
                func_random.process(random, data2)
            else:
                func_random = None
        elif correlation_function_type=='norm':
            func_gg = treecorr_func_dict['gg'](treecorr_kwargs)
            func_gg.process(data2)
            func_dd = treecorr_func_dict['nn'](treecorr_kwargs)
            func_dd.process(data)
            func_rr = treecorr_func_dict['nn'](treecorr_kwargs)
            func_rr.process(data)
            if treecorr_kwargs.get('nn_statistic',
               self.compensateDefault(data,data2,random,random2,both=True)) == 'compensated':
                func_dr = treecorr_func_dict['nn'](treecorr_kwargs)
                func_dr.process(data,random)
            else:
                func_dr = None
        elif correlation_function_type=='nn':
            func_random = treecorr_func_dict[correlation_function_type](treecorr_kwargs)
            if len(random2):
                func_random.process(random, random2)
            else:
                func_random.process(random)
            if not len(data2):
                func_rr = treecorr_func_dict['nn'](treecorr_kwargs)
                func_rr.process(data,random)
                if treecorr_kwargs.get(['nn_statistic'],
                   self.compensateDefault(data,data2,random,random2,both=True)) ==  'compensated':
                    func_dr = treecorr_func_dict['nn'](treecorr_kwargs)
                    func_dr.process(data,random)
                    func_rd = None
                else:
                    func_dr = None
                    func_rd = None
            else:
                func_rr = treecorr_func_dict['nn'](treecorr_kwargs)
                func_rr.process(random,random2)
                if treecorr_kwargs.get(['nn_statistic'],
                   self.compensateDefault(data,data2,random,random2,both=True)) == 'compensated':
                    func_dr = treecorr_func_dict['nn'](treecorr_kwargs)
                    func_dr.process(data,random2)
                    func_rd = treecorr_func_dict['nn'](treecorr_kwargs)
                    func_rd.process(random,data2)
        else:
            func_random = None
        if correlation_function_type=='m2':
            func.writeMapSq(output_file)
        elif correlation_function_type=='nm':
            func.writeNMap(output_file, func_random)
        elif correlation_function_type=='norm':
            func.writeNorm(output_file, func_gg, func_dd, func_rr, func_dr, func_rg)
        elif correlation_function_type=='nn':
            func.write(output_file, func_rr, func_dr, func_rd)
        elif func_random:
            func.write(output_file,func_random)
        else:
            func.write(output_file)
        results = stile.ReadTreeCorrResultsFile(output_file)
        os.close(handle)
        os.remove(output_file)
        return results

    def compensateDefault(self, data, data2, random, random2, both=False):
        """
        Figure out if a compensated statistic can be used from the data present.  Keyword "both"
        indicates that both data sets if present must have randoms; the default, False, means only the first data set must have a random.
        """
        if not random or (random and not len(random)):  # No random
            return 'simple'
        elif both and data2 and len(data2): # Second data set exists and must have a random
            if random2 and len(random2):
                return 'compensated'
            else:
                return 'simple'
        else:  # There's a random, and we can ignore 'both' since this is an autocorrelation
            return 'compensated'


    def plot(self, data, colors=['r', 'b'], log_yscale=False,
                   plot_bmode=True, plot_data_only=True, plot_random_only=True):
        """
        Plot the data returned from a CorrelationFunctionSysTest object.  This chooses some
        sensible defaults, but much of its behavior can be changed.

        @param data       The data returned from a CorrelationFunctionSysTest, as-is.
        @param colors     A tuple of 2 colors, used for the first and second lines on any given plot
        @param log_yscale Whether to use a logarithmic y-scale [default: False]
        @param plot_bmode Whether to plot the b-mode signal, if there is one [default: True]
        @param plot_data_only   Whether to plot the data-only correlation functions, if present
                                [default: True]
        @param plot_random_only Whether to plot the random-only correlation functions, if present
                                [default: True]
        @returns          A matplotlib Figure which may be written to a file with .savefig(), if
                          matplotlib can be imported; else None.
        """

        if not has_matplotlib:
            return None
        fields = data.dtype.names
        # Pick which radius measurement to use
        for t_r in ['<R>', 'R_nominal', 'R']:
            if t_r in fields:
                r = t_r
                break
        else:
            raise ValueError('No radius parameter found in data')

        # Logarithmic x-axes have stupid default ranges: fix this.
        rstep = data[r][1]/data[r][0]
        xlim = [min(data[r])/rstep, max(data[r])*rstep]
        # Check what kind of data is in the array that .plot() received.
        for plot_details in self.plot_details:
            # Pick the one the data contains and use it; break before trying the others.
            if plot_details.t_field in fields:
                pd = plot_details
                break
        else:
            raise ValueError("No valid y-values found in data")
        if log_yscale:
            yscale = 'log'
        else:
            yscale = 'linear'
        fig = plt.figure()
        fig.subplots_adjust(hspace=0)  # no space between stacked plots
        plt.subplots(sharex=True)  # share x-axes
        # Figure out how many plots you'll need--never more than 3, so we just use a stacked column.
        if pd.datarandom_t_field:
            plot_data_only &= pd.datarandom_t_field+'d' in fields
            plot_random_only &= pd.datarandom_t_field+'r' in fields
        if plot_bmode and pd.x_field and pd.t_im_field:
            nrows = 2
        elif pd.datarandom_t_field:
            nrows = 1 + plot_data_only + plot_random_only
        else:
            nrows = 1
        # Plot the first thing
        curr_plot = 0
        ax = fig.add_subplot(nrows, 1, 1)
        ax.errorbar(data[r], data[pd.t_field], yerr=data[pd.sigma_field], color=colors[0],
                    label=pd.t_title)
        if pd.x_title and plot_bmode:
            ax.errorbar(data[r], data[pd.x_field], yerr=data[pd.sigma_field], color=colors[1],
                        label=pd.x_title)
        elif pd.t_im_title:  # Plot y and y_im if not plotting yb (else it goes on a separate plot)
            ax.errorbar(data[r], data[pd.t_im_field], yerr=data[pd.sigma_field], color=colors[1],
                        label=pd.t_im_title)
        ax.set_xscale('log')
        ax.set_yscale(yscale)
        ax.set_xlim(xlim)
        ax.set_ylabel(pd.y_title)
        ax.legend()
        if pd.x_field and plot_bmode and pd.t_im_field:
            # Both yb and y_im: plot (y, yb) on one plot and (y_im, yb_im) on the other.
            ax = fig.add_subplot(nrows, 1, 2)
            ax.errorbar(data[r], data[pd.t_im_field], yerr=data[pd.sigma_field], color=colors[0],
                        label=pd.t_im_title)
            ax.errorbar(data[r], data[pd.x_im_field], yerr=data[pd.sigma_field], color=colors[1],
                        label=pd.x_im_title)
            ax.set_xscale('log')
            ax.set_yscale(yscale)
            ax.set_xlim(xlim)
            ax.set_ylabel(pd.y_title)
            ax.legend()
        if plot_data_only and pd.datarandom_t_field:  # Plot the data-only measurements if requested
            curr_plot += 1
            ax = fig.add_subplot(nrows, 1, 2)
            ax.errorbar(data[r], data[pd.datarandom_t_field+'d'], yerr=data[pd.sigma_field],
                        color=colors[0], label=pd.datarandom_t_title+'d}$')
            if plot_bmode and pd.datarandom_x_field:
                ax.errorbar(data[r], data[pd.datarandom_x_field+'d'], yerr=data[pd.sigma_field],
                        color=colors[1], label=pd.datarandom_x_title+'d}$')
            ax.set_xscale('log')
            ax.set_yscale(yscale)
            ax.set_xlim(xlim)
            ax.set_ylabel(pd.y_title)
            ax.legend()
        if plot_random_only and pd.datarandom_t_field:  # Plot the randoms-only measurements if requested
            ax = fig.add_subplot(nrows, 1, nrows)
            ax.errorbar(data[r], data[pd.datarandom_t_field+'r'], yerr=data[pd.sigma_field],
                        color=colors[0], label=pd.datarandom_t_title+'r}$')
            if plot_bmode and pd.datarandom_x_field:
                ax.errorbar(data[r], data[pd.datarandom_x_field+'r'], yerr=data[pd.sigma_field],
                        color=colors[1], label=pd.datarandom_x_title+'r}$')
            ax.set_xscale('log')
            ax.set_yscale(yscale)
            ax.set_xlim(xlim)
            ax.set_ylabel(pd.y_title)
            ax.legend()
        ax.set_xlabel(r)
        return fig


class GalaxyShearSysTest(CorrelationFunctionSysTest):
    """
    Compute the tangential and cross shear around a set of real galaxies.
    """
    short_name = 'shear_around_galaxies'
    long_name = 'Shear of galaxies around real objects'
    objects_list = ['galaxy lens', 'galaxy']
    required_quantities = [('ra', 'dec'), ('ra', 'dec', 'g1', 'g2', 'w')]

    def __call__(self, data, data2=None, random=None, random2=None, config=None, **kwargs):
        return self.getCF('ng', data, data2, random, random2, config=config, **kwargs)

class BrightStarShearSysTest(CorrelationFunctionSysTest):
    """
    Compute the tangential and cross shear around a set of bright stars.
    """
    short_name = 'shear_around_bright_stars'
    long_name = 'Shear of galaxies around bright stars'
    objects_list = ['star bright', 'galaxy']
    required_quantities = [('ra', 'dec'), ('ra', 'dec', 'g1', 'g2', 'w')]

    def __call__(self, data, data2=None, random=None, random2=None, config=None, **kwargs):
        return self.getCF('ng', data, data2, random, random2, config=config, **kwargs)

class StarXGalaxyDensitySysTest(CorrelationFunctionSysTest):
    """
    Compute the number density of galaxies around stars.
    """
    short_name = 'star_x_galaxy_density'
    long_name = 'Density of galaxies around stars'
    objects_list = ['star', 'galaxy', 'star random', 'galaxy random']
    required_quantities = [('ra', 'dec'), ('ra', 'dec'), ('ra', 'dec'), ('ra', 'dec')]

    def __call__(self, data, data2=None, random=None, random2=None, config=None, **kwargs):
        return self.getCF('nn', data, data2, random, random2, config=config, **kwargs)

class StarXGalaxyShearSysTest(CorrelationFunctionSysTest):
    """
    Compute the cross-correlation of galaxy and star shapes.
    """
    short_name = 'star_x_galaxy_shear'
    long_name = 'Cross-correlation of galaxy and star shapes'
    objects_list = ['star', 'galaxy']
    required_quantities = [('ra', 'dec', 'g1', 'g2', 'w'), ('ra', 'dec', 'g1', 'g2', 'w')]

    def __call__(self, data, data2=None, random=None, random2=None, config=None, **kwargs):
        return self.getCF('gg', data, data2, random, random2, config=config, **kwargs)

class StarXStarShearSysTest(CorrelationFunctionSysTest):
    """
    Compute the auto-correlation of star shapes.
    """
    short_name = 'star_x_star_shear'
    long_name = 'Auto-correlation of star shapes'
    objects_list = ['star']
    required_quantities = [('ra', 'dec', 'g1', 'g2', 'w')]

    def __call__(self, data, data2=None, random=None, random2=None, config=None, **kwargs):
        return self.getCF('gg', data, data2, random, random2, config=config, **kwargs)

class StarXStarSizeResidualSysTest(CorrelationFunctionSysTest):
    """
    Compute the auto correlation of star-PSF size residuals.
    """
    short_name = 'star_x_star_size_residual'
    long_name = 'Auto-correlation of residual star sizes'
    objects_list = ['star PSF']
    required_quantities = [('ra', 'dec', 'sigma', 'psf_sigma')]
    def __call__(self, data, data2=None, random=None, random2=None, config=None, **kwargs):
        new_kwargs = kwargs.copy()
        new_kwargs['use_as_k'] = 'sigma'
        data_list = []
        for data_item in [data, data2, random, random2]:
            if data_item is not None:
                new_data = data_item.copy()
                new_data['sigma'] = (new_data['psf_sigma'] - new_data['sigma'])/new_data['psf_sigma']
                data_list.append(new_data)
            else:
                data_list.append(data_item)
        return self.getCF('kk', config=config, *data_list, **new_kwargs)
    
        
class Rho1SysTest(CorrelationFunctionSysTest):
    """
    Compute the auto-correlation of residual star shapes (star shapes - psf shapes).
    """
    short_name = 'rho1'
    long_name = 'Rho1 statistics (Auto-correlation of star-PSF shapes)'
    objects_list = ['star PSF']
    required_quantities = [('ra', 'dec', 'g1', 'g2', 'psf_g1', 'psf_g2', 'w')]

    def __call__(self, data, data2=None, random=None, random2=None, config=None, **kwargs):
        new_data = data.copy()
        new_data['g1'] = new_data['g1'] - new_data['psf_g1']
        new_data['g2'] = new_data['g2'] - new_data['psf_g2']
        if data2 is not None:
            new_data2 = data2.copy()
            new_data2['g1'] = new_data2['g1'] - new_data2['psf_g1']
            new_data2['g2'] = new_data2['g2'] - new_data2['psf_g2']
        else:
            new_data2 = data2
        if random is not None:
            new_random = random.copy()
            new_random['g1'] = new_random['g1'] - new_random['psf_g1']
            new_random['g2'] = new_random['g2'] - new_random['psf_g2']
        else:
            new_random = random
        if random2 is not None:
            new_random2 = random2.copy()
            new_random2['g1'] = new_random2['g1'] - new_random2['psf_g1']
            new_random2['g2'] = new_random2['g2'] - new_random2['psf_g2']
        else:
            new_random2 = random2
        return self.getCF('gg', new_data, new_data2, new_random, new_random2, config=config, **kwargs)

class GalaxyDensityCorrelationSysTest(CorrelationFunctionSysTest):
    """
    Compute the galaxy position autocorrelations.
    """
    short_name = 'galaxy_density'
    long_name = 'Galaxy position autocorrelation'
    objects_list = ['galaxy', 'galaxy random']
    required_quantities = [('ra', 'dec'), ('ra', 'dec')]

    def __call__(self, data, data2=None, random=None, random2=None, config=None, **kwargs):
        return self.getCF('nn', data, data2, random, random2, config=config, **kwargs)

class StarDensityCorrelationSysTest(CorrelationFunctionSysTest):
    """
    Compute the star position autocorrelations.
    """
    short_name = 'star_density'
    long_name = 'Star position autocorrelation'
    objects_list = ['star', 'star random']
    required_quantities = [('ra', 'dec'), ('ra', 'dec')]

    def __call__(self, data, data2=None, random=None, random2=None, config=None, **kwargs):
        return self.getCF('nn', data, data2, random, random2, config=config, **kwargs)


class StatSysTest(SysTest):
    """
    A class for the Stile systematics tests that use basic statistical quantities. It uses NumPy
    routines for all the innards, and saves the results in a stile.stile_utils.Stats object (see
    stile_utils.py) that can carry around the information, print the results in a useful format,
    write to file, or (eventually) become an argument to plotting routines that might output some of
    the results on plots.

    One of the calculations it does is find the percentiles of the given quantity.  The percentile
    levels to use can be set when the StatSysTest is initialized, or when it is called.  These
    percentiles must be provided as an iterable (list, tuple, or NumPy array).

    The objects on which this systematics test is used should be either (a) a simple iterable like a
    list, tuple, or NumPy array, or (b) a structured NumPy array with fields.  In case (a), the
    dimensionality of the NumPy array is ignored, and statistics are calculated over all
    dimensions.  In case (b), the user must give a field name using the `field` keyword argument,
    either at initialization or when calling the test.

    For both the `percentile` and `field` arguments, the behavior is different if the keyword
    argument is used at the time of initialization or calling.  When used at the time of
    initialization, that value will be used for all future calls unless called with another value
    for those arguments.  However, the value of `percentile` and `field` for calls after that will
    revert back to the original value from the time of initialization.

    By default, the systematics tester will simply return a Stats object for the user.  However,
    calling it with `verbose=True` will result in the statistics being printed directly using the
    Stats.prettyPrint() function.

    Ordinarily, a StatSysTest object will throw an exception if asked to run on an array that has
    any Nans or infinite values.  The `ignore_bad` keyword (at the time when the StatSytTest is
    called, not initialized) changes this behavior so these bad values are quietly ignored.

    Options to consider adding in future: weighted sums and other weighted statistics; outlier
    rejection.
    """
    short_name = 'stats'
    long_name = 'Calculate basic statistics of a given quantity'

    def __init__(self, percentiles=[2.2, 16., 50., 84., 97.8], field=None):
        """Function to initialize a StatSysTest object.

        @param percentiles     The percentile levels at which to find the value of the input array
                               when called.  [default: [2.2, 16., 50., 84., 97.8].]
        @param field           The name of the field to use in a NumPy structured array / catalog.
                               [default: None, meaning we're using a simple array without field
                               names.]

        @returns the requested StatSysTest object.
        """
        self.percentiles = percentiles
        self.field = field

    def __call__(self, array, percentiles=None, field=None, verbose=False, ignore_bad=False):
        """Calling a StatSysTest with a given array argument as `array` will cause it to carry out
        all the statistics tests and populate a stile.Stats object with the results, which it returns
        to the user.

        @param array           The tuple, list, NumPy array, or structured NumPy array/catalog on
                               which to carry out the calculations.
        @param percentiles     The percentile levels to use for this particular calculation.
                               [default: None, meaning use whatever levels were defined when
                               initializing this StatSysTest object]
        @param field           The name of the field to use in a NumPy structured array / catalog.
                               [default: None, meaning use whatever field was defined when
                               initializing this StatSysTest object]
        @param verbose         If True, print the calculated statistics of the input `array` to
                               screen.  If False, silently return the Stats object. [default:
                               False.]
        @param ignore_bad      If True, search for values that are NaN or Inf, and remove them
                               before doing calculations.  [default: False.]

        @returns a stile.stile_utils.Stats object
        """
        # Set the percentile levels and field, if the user provided them.  Otherwise use what was
        # set up at the time of initialization.
        use_percentiles = percentiles if percentiles is not None else self.percentiles
        use_field = field if field is not None else self.field

        # Check to make sure that percentiles is iterable (list, numpy array, tuple, ...)
        if not hasattr(use_percentiles, '__iter__'):
            raise RuntimeError('List of percentiles is not an iterable (list, tuple, NumPy array)!')

        # Check types for input things and make sure it all makes sense, including consistency with
        # the field.  First of all, it should be iterable:
        if not hasattr(array, '__iter__'):
            raise RuntimeError('Input array is not an iterable (list, tuple, NumPy array)!')
        # If it's a multi-dimensional NumPy array, tuple, or list, we don't care - the functions
        # we'll use below will simply work as if it's a 1d NumPy array, collapsing all rows of a
        # multi-dimensional array implicitly.  The only thing we have to worry about is if this is
        # really a structured catalog.  The cases to check are:
        # (a) Is it a structured catalog?  If so, we must have some value for `use_field` that is
        #     not None and that is in the catalog.  We can check the values in the catalog using
        #     array.dtype.field.keys(), which returns a list of the field names.
        # (b) Is `use_field` set, but this is not a catalog?  If so, we'll issue a warning (not
        #     exception!) and venture bravely onwards using the entire array, leaving it to the user
        #     to decide if they are okay with that.
        # We begin with taking care of case (a).  Just be careful not to modify input.
        use_array = numpy.array(array)
        if use_array.dtype.fields is not None:
            # It's a catalog, not a simple array
            if use_field is None:
                raise RuntimeError('StatSysTest called on a catalog without specifying a field!')
            if use_field not in use_array.dtype.fields.keys():
                raise RuntimeError('Field %s is not in this catalog, which contains %s!'%
                                   (use_field, use_array.dtype.fields.keys()))
            # Select the appropriate field for this catalog.
            use_array = use_array[use_field]
        # Now take care of case (b):
        elif use_array.dtype.fields is None and use_field is not None:
            import warnings
            warnings.warn('Field is selected, but input array is not a catalog! '
                          'Ignoring field choice and continuing')

        # Reject NaN / Inf values, if requested to do so.
        if ignore_bad:
            cond = numpy.logical_and.reduce(
                [numpy.isnan(use_array) == False,
                 numpy.isinf(use_array) == False]
                )
            use_array = use_array[cond]
            if len(use_array) == 0:
                raise RuntimeError("No good entries left to use after excluding bad values!")

        # Create the output object, a stile.Stats() object.  We gave to tell it which simple
        # statistics to calculate.  If we want to change this list, we need to change both the
        # `simple_stats` list below, and the code afterwards that calculates and populates the
        # `result` Stats object with the statistics.  (By default it always does percentiles, though
        # we could choose to change the percentile levels.)  Also note that if we want things like
        # skewness and kurtosis, we either need to calculate them directly or use scipy, since numpy
        # does not include those.  For now we use a try/except block to import scipy and calculate
        # those values if possible, but silently ignore the import failure if scipy is not
        # available.
        try:
            import scipy.stats
            simple_stats=['min', 'max', 'median', 'mad', 'mean', 'stddev', 'variance', 'N',
                          'skew', 'kurtosis']
        except ImportError:
            simple_stats=['min', 'max', 'median', 'mad', 'mean', 'stddev', 'variance', 'N']

        result = stile.stile_utils.Stats(simple_stats=simple_stats)

        # Populate the basic entries, like median, mean, standard deviation, etc.
        result.min = numpy.min(use_array)
        # Now do a check for NaN / inf, and raise an exception.
        if numpy.isnan(result.min) or numpy.isinf(result.min):
            raise RuntimeError("NaN or Inf values detected in input array!")
        result.max = numpy.max(use_array)
        # To get the length, be careful: multi-dimensional arrays need flattening!
        if hasattr(use_array, 'dtype'):
            result.N = len(use_array.flatten())
        else:
            result.N = len(use_array)
        result.median = numpy.median(use_array)
        result.mad = numpy.median(numpy.abs(use_array - result.median))
        result.stddev = numpy.std(use_array)
        result.variance = numpy.var(use_array)
        result.mean = numpy.mean(use_array)

        if 'skew' in simple_stats:
            # We were able to import SciPy, so calculate skewness and kurtosis.
            result.skew = scipy.stats.skew(use_array)
            result.kurtosis = scipy.stats.kurtosis(use_array)

        # Populate the percentiles and values.
        result.percentiles = use_percentiles
        result.values = numpy.percentile(use_array, use_percentiles)

        # Print, if verbose=True.
        if verbose:
            print result.__str__()

        # Return.
        return result

class WhiskerPlotSysTest(SysTest):
    short_name = 'whiskerplot'
    """
    A base class for Stile systematics tests that generate whisker plots. This implements the class
    method whiskerPlot. Every child class of WhiskerPlotSysTest should use
    WhiskerPlotSysTest.whiskerPlot through __call__. See the docstring for
    WhiskerPlotSysTest.whiskerPlot for information on how to write further tests using it.
    """

    def whiskerPlot(self, x, y, g1, g2, size = None, linewidth = 0.01, scale = None,
                    keylength = 0.05, figsize = None, xlabel = None, ylabel = None,
                    size_label = None, xlim = None, ylim = None, equal_axis = False):
        """
        Draw a whisker plot and return a `matplotlib.figure.Figure` object.
        This method has a bunch of options for controlling the appearance of a plot, which are
        explained below. To implement a child class of WhiskerPlotSysTest, call whiskerPlot within
        __call__ of the child class and return the `matplotlib.figure.Figure` that whiskerPlot
        returns.
        @param x               The tuple, list, or NumPy array for the x-position of objects.
        @param y               The tuple, list, or NumPy array for the y-position of objects.
        @param g1              The tuple, list, or Numpy array for the 1st ellipticity component
                               of objects.
        @param g2              The tuple, list, or Numpy array for the 2nd ellipticity component
                               of objects.
        @param size            The tuple, list, or Numpy array for the size of objects. The size
                               information is shown as color gradation.
                               [default: None, meaning do not show the size information]
        @param linewidth       Width of whiskers in units of inches.
                               [default: 0.01]
        @param scale           Data units per inch for the whiskers; a smaller scale is a longer
                               whisker.
                               [default: None, meaning follow the default autoscaling algorithm from
                               matplotlib]
        @param keylength       Length of a key.
                               [default: 0.05]
        @param figsize         Size of a figure (x, y) in units of inches.
                               [default: None, meaning use the default value of matplotlib]
        @param xlabel          The x-axis label.
                               [default: None, meaning do not show a label for the x-axis]
        @param ylabel          The y-axis label.
                               [default: None, meaning do not show a label for the y-axis]
        @param size_label      The label for `size`, which is shown at the right of the color bar.
                               [default: None, meaning do not show a size label]
        @param xlim            Limits of x-axis (min, max).
                               [default: None, meaning do not set any limits for x]
        @param ylim            Limits of y-axis (min, max).
                               [default: None, meaning do not set any limits for y]
        @equal_axis            If True, force equal scaling for the x and y axes (distance between
                               ticks of the same numerical values are equal on the x and y axes).
                               [default: False]
        @returns a matplotlib.figure.Figure object.
        """
        fig = plt.figure(figsize=figsize)
        ax = fig.add_subplot(1,1,1)

        # mask data with nan
        sel = numpy.logical_and.reduce(
            [numpy.isnan(x) == False, numpy.isnan(y) == False,
             numpy.isnan(g1) == False, numpy.isnan(g2) == False])
        sel = numpy.logical_and(sel, numpy.isnan(size) == False) if size is not None else sel
        x = x[sel]
        y = y[sel]
        g1 = g1[sel]
        g2 = g2[sel]
        size = size[sel] if size is not None else size

        # plot
        g = numpy.sqrt(g1*g1+g2*g2)
        theta = numpy.arctan2(g2,g1)/2
        gx = g * numpy.cos(theta)
        gy = g * numpy.sin(theta)
        if size is None:
            q = ax.quiver(x, y, gx, gy, units = 'inches',
                          headwidth = 0., headlength = 0., headaxislength = 0.,
                          pivot = 'middle', width = linewidth,
                          scale = scale)
        else:
            q = ax.quiver(x, y, gx, gy, size, units = 'inches',
                          headwidth = 0., headlength = 0., headaxislength = 0.,
                          pivot = 'middle', width = linewidth,
                          scale = scale)
            cb = fig.colorbar(q)
            if size_label is not None:
                cb.set_label(size_label)

        qk = plt.quiverkey(q, 0.5, 0.92, keylength, r'$g= %s$' % str(keylength), labelpos='W')
        if xlabel is not None:
            ax.set_xlabel(xlabel)
        if ylabel is not None:
            ax.set_ylabel(ylabel)
        if equal_axis:
            ax.axis('equal')
        if xlim is not None:
            ax.set_xlim(*xlim)
        if ylim is not None:
            ax.set_ylim(*ylim)
        return fig

    def getData(self):
        return self.data

class WhiskerPlotStarSysTest(WhiskerPlotSysTest):
    short_name = 'whiskerplot_star'
    long_name = 'Make a Whisker plot of stars'
    objects_list = ['star PSF']
    required_quantities = [('x','y','g1','g2','sigma')]

    def __call__(self, array, linewidth = 0.01, scale = None, figsize = None,
                 xlim = None, ylim = None):
        if 'CCD' in array.dtype.names:
            fields = list(self.required_quantities[0]) + ['CCD']
        else:
            fields = list(self.required_quantities[0])
        self.data = numpy.rec.fromarrays([array[field] for field in fields], names = fields)
        return self.whiskerPlot(array['x'], array['y'], array['g1'], array['g2'], array['sigma'],
                                linewidth = linewidth, scale = scale, figsize = figsize,
                                xlabel = r'$x$ [pixel]', ylabel = r'$y$ [pixel]',
                                size_label = r'$\sigma$ [pixel]',
                                xlim = xlim, ylim = ylim, equal_axis = True)

class WhiskerPlotPSFSysTest(WhiskerPlotSysTest):
    short_name = 'whiskerplot_psf'
    long_name = 'Make a Whisker plot of PSFs'
    objects_list = ['star PSF']
    required_quantities = [('x','y','psf_g1','psf_g2','psf_sigma')]

    def __call__(self, array, linewidth = 0.01, scale = None, figsize = None,
                 xlim = None, ylim = None):
        if 'CCD' in array.dtype.names:
            fields = list(self.required_quantities[0]) + ['CCD']
        else:
            fields = list(self.required_quantities[0])
        self.data = numpy.rec.fromarrays([array[field] for field in fields], names = fields)
        return self.whiskerPlot(array['x'], array['y'], array['psf_g1'], array['psf_g2'],
                                array['psf_sigma'], linewidth = linewidth, scale = scale,
                                figsize = figsize, xlabel = r'$x$ [pixel]', ylabel = r'$y$ [pixel]',
                                size_label = r'$\sigma$ [pixel]',
                                xlim = xlim, ylim = ylim, equal_axis = True)

class WhiskerPlotResidualSysTest(WhiskerPlotSysTest):
    short_name = 'whiskerplot_residual'
    long_name = 'Make a Whisker plot of residuals'
    objects_list = ['star PSF']
    required_quantities = [('x','y', 'g1','g2','sigma', 'psf_g1','psf_g2','psf_sigma')]

    def __call__(self, array, linewidth = 0.01, scale = None, figsize = None,
                 xlim = None, ylim = None):
        data = [array['x'], array['y'], array['g1'] - array['psf_g1'], array['g2'] - array['psf_g2'], array['sigma'] - array['psf_sigma']]
        fields = ['x', 'y', 'g1-psf_g1', 'g2-psf_g2', 'sigma-psf_sigma']
        if 'CCD' in array.dtype.names:
            data += [array['CCD']]
            fields += ['CCD']
        self.data = numpy.rec.fromarrays(data, names = fields)
        return self.whiskerPlot(array['x'], array['y'], array['g1'] - array['psf_g1'],
                                array['g2'] - array['psf_g2'], array['sigma'] - array['psf_sigma'],
                                linewidth = linewidth, scale = scale,
                                figsize = figsize, xlabel = r'$x$ [pixel]', ylabel = r'$y$ [pixel]',
                                size_label = r'$\sigma$ [pixel]',
                                xlim = xlim, ylim = ylim, equal_axis = True)

class HistogramSysTest(SysTest):

    short_name = 'histogram'

    """
    A base class for Stile systematics tests that generate histograms.
    """

    """
    The Scott rule for bin size
    This function is directly copied from the astroML library
    (astroMl/density_estimation/histtool.py)
    """
    def get_param_value(self, param, ii, data_dim, multihist=False):
        if type(param) is list and multihist:
            if len(param) == data_dim:
                param_use = param[ii]
            else:
                param_use = param[0]
        elif type(param) is list:
            param_use = param[0]
        else:
            param_use = param
        return param_use

    def scotts_bin_width(self, data, return_bins=False):
        r"""Return the optimal histogram bin width using Scott's rule:

        Parameters
        ----------
        data : array-like, ndim=1
            observed (one-dimensional) data
        return_bins : bool (optional)
            if True, then return the bin edges

        Returns
        -------
        width : float
            optimal bin width using Scott's rule
        bins : ndarray
            bin edges: returned if `return_bins` is True

        Notes
        -----
        The optimal bin width is

        .. math::
            \Delta_b = \frac{3.5\sigma}{n^{1/3}}

        where :math:`\sigma` is the standard deviation of the data, and
        :math:`n` is the number of data points.

        See Also
        --------
        knuth_bin_width
        freedman_bin_width
        astroML.plotting.hist
        """
        data = numpy.asarray(data)
        if data.ndim != 1:
            raise ValueError("data should be one-dimensional")

        n = data.size
        sigma = numpy.std(data)

        dx = 3.5 * sigma * 1. / (n ** (1. / 3))

        if return_bins:
            Nbins = numpy.ceil((data.max() - data.min()) * 1. / dx)
            Nbins = max(1, Nbins)
            bins = data.min() + dx * numpy.arange(Nbins + 1)
            return dx, bins
        else:
            return dx

    """
    The Freedman-Diaconis rule of bin size
    This function is directly copied from the astroML library
    (astroMl/density_estimation/histtool.py)
    """
    def freedman_bin_width(self, data, return_bins=False):
        r"""Return the optimal histogram bin width using the Freedman-Diaconis
            rule

        Parameters
        ----------
        data : array-like, ndim=1
            observed (one-dimensional) data
        return_bins : bool (optional)
            if True, then return the bin edges

        Returns
        -------
        width : float
            optimal bin width using Scott's rule
        bins : ndarray
            bin edges: returned if `return_bins` is True

        Notes
        -----
        The optimal bin width is

        .. math::
            \Delta_b = \frac{2(q_{75} - q_{25})}{n^{1/3}}

        where :math:`q_{N}` is the :math:`N` percent quartile of the data, and
        :math:`n` is the number of data points.

        See Also
        --------
        knuth_bin_width
        scotts_bin_width
        astroML.plotting.hist
        """
        data = numpy.asarray(data)
        if data.ndim != 1:
            raise ValueError("data should be one-dimensional")

        n = data.size
        if n < 4:
            raise ValueError("data should have more than three entries")

        dsorted = numpy.sort(data)
        v25 = dsorted[n / 4 - 1]
        v75 = dsorted[(3 * n) / 4 - 1]

        dx = 2 * (v75 - v25) * 1. / (n ** (1. / 3))

        if return_bins:
            Nbins = numpy.ceil((dsorted[-1] - dsorted[0]) * 1. / dx)
            Nbins = max(1, Nbins)
            bins = dsorted[0] + dx * numpy.arange(Nbins + 1)
            return dx, bins
        else:
            return dx

    """
    Generate the histogram
    """
    def HistoPlot(self, data_list, binning_style='manual', nbins=50,
                  weights=None, limits=None, figsize=None, normed=False,
                  histtype='step', xlabel=None, ylabel=None,
                  xlim=None, ylim=None, hide_x=False, hide_y=False,
                  cumulative=False, align='mid', rwidth=0.9,
                  log=False, color='k', alpha=1.0,
                  text=None, text_x=0.90, text_y=0.90, fontsize=12,
                  linewidth=2.0, vlines=None, vcolor='k' ):

        """
        Draw a histogram and return a `matplotlib.figure.Figure` object.

        This method has a bunch of options for controlling the appearance of
        the histogram, which are explained below.

        To implement a child class of HistogramSysTest, call HistoPlot within
        __call__ of the child class and return the `matplotlib.figure.Figure`
        that HistoPlot returns.

        @param data_list     The 1-Dimension NumPy array or a list of Numpy arrays
                             for plotting histograms.

        @param binning_style Different selections of Histogram bin size:
               = 'scott' :   Using the Scott's rule to decide the bin size.
               = 'freedman': Using the Freedman-Diaconis rule to decide the bin
                             size.
               = 'manual' :  Manually select a fixed number of bins.
                             [default: binning_style='manual']

        @param nbins         The number of bins if binning_style = 3 is selected.
                             [Default: nbins = 50]
        @param weights       An array of weights.
        @param limits        The [min, max] limits to trim the data before the
                             histogram is made.
                             [Default: limits = None]
        @param normed        Whether the normalized histogram is shown.
                             [Default: normed = False]
        @param cumulative    Whether the cumulative histogram is shown.
                             [Default: cumulative = False]
        @param histtype      The type of histogram to show:
               histtype = 'bar'        : Tradition bar-type histogram.
               histtype = 'step'       : Unfilled lineplot-type histogram.
               histtype = 'stepfilled' : Filled lineplot-type histogram.
                             [Default: histtype = 'stepfilled']
        @param align         Where the bars are centered relative to bin edges
                             = 'left', 'mid', or 'right'.
                             [Default: align = 'mid' ]
        @param rwidth        The relative width of the bars as a fraction of the
                             bin width. Ignored for histtype = 'step' or
                             'stepfilled'.
                             [Default = None]
        @param log           If True, the histogram axis will be set to a log scale.
                             [Default = False]
        @param color         Color of the histogram.
                             [Default = None]
        @param figsize       Size of a figure (x, y) in units of inches..
                             [Default: None, meaning use the default value of matplotlib]
        @param xlabel        The x-axis label.
                             [Default: None, meaning do not show a label for the x-axis]
        @param ylabel        The y-axis label.
                             [Default: None, meaning do not show a label for the y-axis]
        @param xlim          Limits of x-axis (min, max).
                             [Default: None, meaning do not set any limits for x]
        @param ylim          Limits of y-axis (min, max).
                             [Default: None, meaning do not set any limits for y]
        @param hide_x        Whether hide the labels for x-axis.
                             [Default: hide_x = False]
        @param hide_y        Whether hide the labels for y-axis.
                             [Default: hide_y = False]
        @param alpha         0.0 transparent through 1.0 opaque
                             [Default: alpha = 1.0]
        @param linewidth     With of the vertical lines
                             [Default: linewidth = 2.0]
        @param text          Text to put on the figure
                             [Default: None]
        @param text_x        The X-coordinate of the text on the plot
                             [Default: text_x = 0.9]
        @param text_y        The Y-coordinate of the test on the plot
                             [Default: text_y = 0.9]
        @param fontsize      Font size of the text
                             [Default: fontsize = 12]
        @param vlines        Locations to plot vertical lines to indicate interesting
                             values.
                             [Default: None]
        @param vcolor        Color or a list of color for vertical lines to plot.
                             [Default: 'k']

        @returns a matplotlib.figure.Figure object.
        """

        ## Define the plot
        hist = plt.figure(figsize=figsize)
        ax   = hist.add_subplot(1, 1, 1)

        data_dim = len(data_list)
        for ii in range(data_dim):

            if type(data_list[0]) is list or type(data_list[0]) is numpy.ndarray:
                multihist = True
                data = data_list[ii]
            else:
                multihist = False
                data = data_list

            # mask data with NaN
            data = data[numpy.isnan(data) == False]
            data = numpy.asarray(data)

            # trim the data if necessary
            if limits is not None:
                data = data[(data >= limits[0]) & (data <= limits[1])]

            # decide which bin style to use
            style_use = self.get_param_value(self, binning_style, ii, data_dim,
                                             multihist=multihist)

            # now support constant bin size, Scott rule, and Freedman rule
            if style_use in ['scott', 'freedman', 'manual']:
                if (style_use is 1):
                    "Use the Scott rule"
                    dx, bins = self.scotts_bin_width(data, True)
                elif style_use is 2:
                    "Use the Freedman rule"
                    dx, bins = self.freedman_bin_width(data, True)
                elif style_use is 3:
                    bins = nbins
            else:
                print "Unrecognized code for binning style, use default instead!"
                bins = nbins

            # decide if weight is presented
            if weights is not None and multihist:
                if len(weights) == data_dim:
                    weight_use = weights[ii]
                else:
                    import warnings
                    warnings.warn("Inconsistent shape between data and weights! No weight is used!")
                    weight_use = None
            elif weights is not None:
                if len(weights) == len(data):
                    weight_use = weights
                else:
                    import warnings
                    warnings.warn("Inconsistent shape between data and weights! No weight is used!")
                    weight_use = None
            else:
                import warnings
                warnings.warn("The format of given weights can not be understand! No weight is used!")
                weight_use = None

            # decide which histtype to use
            hist_use = self.get_param_value(self, histtype, ii, data_dim,
                                            multihist=multihist)
            # the color of the histogram
            color_use = self.get_param_value(self, color, ii, data_dim,
                                             multihist=multihist)
            # the transparency of the histogram
            alpha_use = self.get_param_value(self, alpha, ii, data_dim,
                                             multihist=multihist)
            # the relative width of the bar
            rwidth_use = self.get_param_value(self, rwidth, ii, data_dim,
                                              multihist=multihist)
            # the width of the vertical line
            lwidth_use = self.get_param_value(self, linewidth, ii, data_dim,
                                              multihist=multihist)

            # make the histogram
            counts, edges, patches = ax.hist(data, bins,
                                             weights = weight_use,
                                             histtype = hist_use,
                                             color = color_use,
                                             normed = normed,
                                             cumulative = cumulative,
                                             alpha = alpha_use,
                                             rwidth = rwidth_use,
                                             log = log,
                                             align = align,
                                             linewidth = lwidth_use
                                            )

            # outline the filled region
            if hist_use is 'stepfilled':
                counts, edges, patches = ax.hist(data, bins,
                                                 weights = weight_use,
                                                 histtype = 'step',
                                                 color = 'k',
                                                 normed = normed,
                                                 cumulative = cumulative,
                                                 alpha = 1.0,
                                                 rwidth = rwidth_use,
                                                 log = log,
                                                 align = align,
                                                 linewidth = 1.0
                                                )

            ymin, ymax = ax.get_ylim()

            if not multihist:
                break

        # add the text when necessary
        if text is not None:
            ax.text(text_x, text_y, text, transform=ax.transAxes,
                    ha='right', va='top', fontsize=fontsize)

        # add vertical lines when necessary
        if vlines is not None and not hasattr(vlines, '__iter__'):
            for jj in range(len(vlines)):
                vline_use = vlines[jj]

                if type(vcolor) == list:
                    if len(vcolor) == len(vlines):
                        vcolor_use = vcolor[jj]
                    else:
                        vcolor_use = vcolor[0]
                else:
                    vcolor_use = vcolor

                ax.vlines(vline_use, ymin, ymax, colors=vcolor_use,
                          linestyle='dashed',
                          linewidth=1.8)

        if xlabel is not None:
            ax.set_xlabel(xlabel)
        if ylabel is not None:
            ax.set_ylabel(ylabel)

        if xlim is not None:
            ax.set_xlim(*xlim)
        if ylim is not None:
            ax.set_ylim(*ylim)

        if hide_x:
            ax.xaxis.set_major_formatter(plt.NullFormatter())
        if hide_y:
            ax.yaxis.set_major_formatter(plt.NullFormatter())

        return hist


class ScatterPlotSysTest(SysTest):
    short_name = 'scatterplot'
    """
    A base class for Stile systematics tests that generate scatter plots. This implements the class
    method scatterPlot. Every child class of ScatterPlotSysTest should use
    ScatterPlotSysTest.scatterPlot through __call__. See the docstring for
    ScatterPlotSysTest.scatterPlot for information on how to write further tests using it.
    """
    def __call__(self, array, x_field, y_field, yerr_field, z_field=None, residual = False, 
                 per_ccd_stat=None, xlabel=None, ylabel=None, zlabel=None, color = "",
                 lim=None, equal_axis=False, linear_regression=False, reference_line = None):
        """
        Draw a scatter plot and return a `matplotlib.figure.Figure` object.
        This method has a bunch of options for controlling appearance of a plot, which is
        explained below. To implement a child class of ScatterPlotSysTest, call scatterPlot within
        __call__ of the child class and return `matplotlib.figure.Figure` that scatterPlot returns.
        @param array           A structured NumPy array which contains data to be plotted.
        @param x_field         The name of the field in `array` to be used for x.
        @param y_field         The name of the field in `array` to be used for y.
        @param yerr_field      The name of the field in `array` to be used for y error.
        @param z_field         The name of the field in `array` to be used for z, which appears as
                               the colors of scattered points.
                               [default: None, meaning there is no additional quantity]
        @param residual        Show residual between x and y on the y-axis.
                               [default: False, meaning y value itself is on the y-axis]
        @param per_ccd_stat    Which statistics (median, mean, or None) to be calculated within
                               each CCD.
                               [default: None, meaning no statistics are calculated]
        @param xlabel          The label for the x-axis.
                               [default: None, meaning do not show a label on the x-axis]
        @param ylabel          The label for the y-axis.
                               [default: None, meaning do not show a label on the y-axis]
        @param zlabel          The label for the z values which appears at the side of the color
                               bar.
                               [default: None, meaning do not show a label of z values]
        @param color           The color of scattered points. This color is also applied to
                               linear regression if argument `linear_regression` is True. This
                               parameter is ignored when z is not None. In this case, the
                               color of linear regression is set to blue.
                               [default: None, meaning follow a matplotlib's default color]
        @param lim             The limit of the axes. This can be specified explicitly by
                               using tuples such as ((xmin, xmax), (ymin, ymax)).
                               If one passes float p, this routine calculates the p%-percentile
                               around the median for each axis.
                               [default: None, meaning do not set any limits]
        @equal_axis            If True, force ticks of the x-axis and y-axis equal to each other.
                               [default: False]
        @linear_regression     If True, perform linear regression for x and y and plot a
                               regression line. If yerr is not None, perform the linear
                               regression incorporating the error into the standard chi^2
                               and plot a regression line with a 1-sigma allowed region.
                               [default: False]
        @reference_line        Draw a reference line. If reference_line == 'one-to-one', x=y
                               is drawn. If reference_line == 'zero', y=0 is drawn.
                               A user-specific function can be used by passing an object which
                               has an attribute '__call__' and returns a 1-d Numpy array.
        @returns               a matplotlib.figure.Figure object
        """
        if per_ccd_stat:
            if z_field is None:
                z = None
                x, y, yerr = self.getStatisticsPerCCD(array['CCD'], array[x_field],
                                                      array[y_field], yerr = array[yerr_field],
                                                      stat = per_ccd_stat)
                self.data = numpy.rec.fromarrays([list(set(array['CCD'])), x,
                                                  y, yerr],
                                                 names = ['ccd',
                                                          x_field,
                                                          y_field, 
                                                          yerr_field])
            else:
                x, y, yerr, z = self.getStatisticsPerCCD(array['CCD'], array[x_field],
                                                      array[y_field], yerr = array[yerr_field],
                                                      z = array[z_field], stat = per_ccd_stat)
                self.data = numpy.rec.fromarrays([list(set(array['CCD'])), x,
                                                  y, yerr, zz],
                                                 names = ['ccd',
                                                          x_field,
                                                          y_field, 
                                                          yerr_field,
                                                          z_field])
        else:
            if z_field is None:
                z = None
                x, y, yerr = array[x_field], array[y_field], array[yerr_field]
                self.data = numpy.rec.fromarrays([x,y,yerr],
                                                 names = [x_field,
                                                          y_field,
                                                          yerr_field])
            else:
                x, y, yerr, z = array[x_field], array[y_field], array[yerr_field], array[z_field]
                self.data = numpy.rec.fromarrays([x,y,yerr,z],
                                                 names = [x_field,
                                                          y_field,
                                                          yerr_field,
                                                          z_field])
        y = y-x if residual else y
        return self.scatterPlot(x, y, yerr, z,
                                xlabel=xlabel, ylabel=ylabel,
                                color=color, lim=lim, equal_axis=False,
                                linear_regression=True, reference_line=reference_line)

    def getData(self):
        """
        Returns data used for scatter plot.
        @returns stile_utils.FormatArray object
        """
        return self.data

    def scatterPlot(self, x, y, yerr=None, z=None, xlabel=None, ylabel=None, zlabel=None, color = ""
                    , lim=None, equal_axis=False, linear_regression=False, reference_line = None):
        """
        Draw a scatter plot and return a `matplotlib.figure.Figure` object.
        This method has a bunch of options for controlling appearance of a plot, which is
        explained below. To implement a child class of ScatterPlotSysTest, call scatterPlot within
        __call__ of the child class and return `matplotlib.figure.Figure` that scatterPlot returns.
        @param x               The tuple, list, or NumPy array for x-axis.
        @param y               The tuple, list, or NumPy array for y-axis.
        @param yerr            The tuple, list, or Numpy array for error of the y values.
                               [default: None, meaning do not plot an error]
        @param z               The tuple, list, or Numpy array for an additional quantitiy
                               which appears as colors of scattered points.
                               [default: None, meaning there is no additional quantity]
        @param xlabel          The label of x-axis.
                               [default: None, meaning do not show a label of x-axis]
        @param ylabel          The label of y-axis.
                               [default: None, meaning do not show a label of y-axis]
        @param zlabel          The label of z values which appears at the side of color bar.
                               [default: None, meaning do not show a label of z values]
        @param color           The color of scattered points. This color is also applied to linear
                               regression if argument `linear_regression` is True. This parameter is
                               ignored when z is not None. In this case, the color of linear
                               regression is set to blue.
                               [default: None, meaning follow a matplotlib's default color]
        @param lim             The limit of axis. This can be specified explicitly by
                               using tuples such as ((xmin, xmax), (ymin, ymax)).
                               If one passes float p, it calculate p%-percentile around median
                               for each of x-axis and y-axis.
                               [default: None, meaning do not set any limits]
        @equal_axis            If True, force ticks of x-axis and y-axis equal to each other.
                               [default: False]
        @linear_regression     If True, perform linear regression for x and y and plot a regression
                               line. If yerr is not None, perform the linear regression with
                               incorporating the error into the standard chi^2 and plot
                               a regression line with a 1-sigma allowed region.
                               [default: False]
        @reference_line        Draw a reference line. If reference_line == 'one-to-one', x=y is
                               drawn. If reference_line == 'zero', y=0 id drawn. A user-specific
                               function can be used by passing an object which has an attribute
                               '__call__' and returns a 1-d Numpy array.
        @returns                a matplotlib.figure.Figure object
        """
        fig = plt.figure()
        ax = fig.add_subplot(1,1,1)

        # mask data with nan. Emit a warning if an array has nan in it.
        x_isnan = numpy.isnan(x)
        y_isnan = numpy.isnan(y)
        import warnings
        if numpy.sum(x_isnan) != 0:
            warnings.warn('There are %s nans in x, out of %s.' % (numpy.sum(x_isnan), len(x_isnan)))
        if numpy.sum(y_isnan) != 0:
            warnings.warn('There are %s nans in y, out of %s.' % (numpy.sum(y_isnan), len(y_isnan)))
        sel = numpy.logical_and(numpy.invert(x_isnan), numpy.invert(y_isnan))
        if yerr is not None:
            yerr_isnan = numpy.isnan(yerr)
            if numpy.sum(yerr_isnan) != 0:
                warnings.warn('There are %s nans in yerr, out of %s.'
                             % (numpy.sum(yerr_isnan), len(yerr_isnan)))
            sel = numpy.logical_and(sel, numpy.invert(yerr_isnan))
        if z is not None:
            z_isnan = numpy.isnan(z)
            if numpy.sum(z_isnan) != 0:
                warnings.warn('There are %s nans in z, out of %s.'
                             % (numpy.sum(z_isnan), len(z_isnan)))
            sel = numpy.logical_and(sel, numpy.invert(z_isnan))
        x = x[sel]
        y = y[sel]
        yerr = yerr[sel] if yerr is not None else None
        z = z[sel] if z is not None else None

        # load axis limits if argument lim is ((xmin, xmax), (ymin, ymax))
        if isinstance(lim, tuple):
            xlim = lim[0]
            ylim = lim[1]

        # calculate n-sigma limits around mean if lim is float
        elif isinstance(lim, float):
            p = lim
            xlim = (numpy.percentile(x, 50.-0.5*p), numpy.percentile(x, 50.+0.5*p))
            ylim = (numpy.percentile(y, 50.-0.5*p), numpy.percentile(y, 50.+0.5*p))
        # in other cases (except for the default value None), raise an exception
        elif lim is not None:
            raise TypeError('lim should be ((xmin, xmax), (ymin, ymax)) or'
                            '`float` to indicate p%-percentile around median.')
        else:
            # Even if lim = None, we want to set limits. Limits set by matplotlib looks uneven probably because it seems to pick round numbers for the endpoints (eg -0.2 and 0.2).
            xlim = (numpy.min(x)-0.05*(numpy.max(x)-numpy.min(x)),
                    numpy.max(x)+0.05*(numpy.max(x)-numpy.min(x)))
            # We apply the same thing to y. However, when y has error, setting the limit may cut out error, so we just leave it.
            if yerr is None:
                ylim = (numpy.min(y)-0.05*(numpy.max(y)-numpy.min(y)),
                        numpy.max(y)+0.05*(numpy.max(y)-numpy.min(y)))
            else:
                ylim = None

        # plot
        if z is None:
            if yerr is None:
                p = ax.plot(x, y, ".%s" % color)
            else:
                p = ax.errorbar(x, y, yerr, fmt=".%s" % color)
            # store color for latter use
            used_color = p[0].get_color()
        else:
            if yerr is not None:
                plt.errorbar(x, y, yerr=yerr, linestyle="None", color = "k", zorder=0)
            plt.scatter(x, y, c=z, zorder=1)
            cb = plt.colorbar()
            used_color = "b"

        # make axes ticks equal to each other if specified
        if equal_axis:
            ax.axis("equal")

        # set axis limits if specified
        if xlim is not None:
            ax.set_xlim(*xlim)
        if ylim is not None:
            ax.set_ylim(*ylim)

        # set up x value for linear regression or a reference line
        if linear_regression or reference_line is not None:
            # set x limits of a regression line.
            # If equal_axis is False, just use x limits set to axis.
            if not equal_axis:
                xlimtmp = ax.get_xlim()
            # If equal_axis is True, x limits may not reflect an actual limit of a plot,e.g., if
            # y limits are wider than x limits, an actual limit along the x-axis becomes wider
            # than what we specified although a value tied to a matplotlib.axes object remains
            # the same, which can result in a regression line truncated in smaller range along
            # x-axis if we simply use ax.get_xlim() to the regression line. To avoid this,
            # take a wider range between x limits and y limits, and set this range to
            # the x limit of a regression line.
            else:
                d = numpy.max([ax.get_xlim()[1] - ax.get_xlim()[0],
                               ax.get_ylim()[1] - ax.get_ylim()[0]])
                xlimtmp = [numpy.average(x)-0.5*d, numpy.average(x)+0.5*d]
            xtmp = numpy.linspace(*xlimtmp)

        # perform linear regression if specified
        if linear_regression:
            if yerr is None:
                m, c = self.linearRegression(x, y)
                ax.plot(xtmp, m*xtmp+c, "--%s" % used_color)
            else:
                m, c, cov_m, cov_c, cov_mc = self.linearRegression(x, y, err = yerr)
                ax.plot(xtmp, m*xtmp+c, "--%s" % used_color)
                y = m*xtmp+c
                # calculate yerr using the covariance
                yerr = numpy.sqrt(xtmp**2*cov_m + 2.*xtmp*cov_mc + cov_c)
                ax.fill_between(xtmp, y-yerr, y+yerr, facecolor = used_color,
                                edgecolor = used_color, alpha =0.5)
                ax.annotate(r"$m=%.4f\pm%.4f$" %(m, numpy.sqrt(cov_m))+"\n"+
                            r"$c=%.4f\pm%.4f$" %(c, numpy.sqrt(cov_c)), xy=(0.75, 0.05),
                            xycoords='axes fraction')

        # draw a reference line
        if reference_line is not None:
            if isinstance(reference_line, str):
                if reference_line == "one-to-one":
                    ax.plot(xtmp, xtmp, "--k")
                elif reference_line == "zero":
                    ax.plot(xtmp, numpy.zeros(xtmp.shape), "--k")
            elif hasattr(reference_line, '__call__'):
                y = reference_line(xtmp)
                if len(numpy.array(y).shape) != 1 or len(y) != len(xtmp):
                    raise TypeError('an object for reference_line should return a 1-d array whose'
                                    'size is the same as input')
                ax.plot(xtmp, y, "--k")
            else:
                raise TypeError("reference_line should be str 'one-to-one' or 'zero',"
                                "or an object which has atttibute '__call__'.")

        # set axis labels if specified
        if xlabel is not None:
            ax.set_xlabel(xlabel)
        if ylabel is not None:
            ax.set_ylabel(ylabel)
        if zlabel is not None:
            cb.set_label(zlabel)

        fig.tight_layout()

        return fig

    def linearRegression(self, x, y, err = None):
        """
        Perform linear regression (y=mx+c). If error is given, it returns covariance.
        @param x               NumPy array for x.
        @param y               NumPy array for y.
        @param err             Numpy array for y error.
                               [default: None, meaning do not consider y error]
        @returns               m, c. If err is not None, m, c, cov_m, cov_c, cov_mc.
        """

        e = numpy.ones(x.shape) if err is None else err
        S = numpy.sum(1./e**2)
        Sx = numpy.sum(x/e**2)
        Sy = numpy.sum(y/e**2)
        Sxx = numpy.sum(x**2/e**2)
        Sxy = numpy.sum(x*y/e**2)
        Delta = S*Sxx - Sx**2
        m = (S*Sxy-Sx*Sy)/Delta
        c = (Sxx*Sy-Sx*Sxy)/Delta
        if err is None:
            return m, c
        else:
            cov_m = S/Delta
            cov_c = Sxx/Delta
            cov_mc = -Sx/Delta
            return m, c, cov_m, cov_c, cov_mc

    def getStatisticsPerCCD(self, ccds, x, y, yerr = None, z = None, stat = "median"):
        """
        Calculate median or mean for x and y (and z if specified) for each ccd.
        @param ccds       NumPy array for ccds, an array in which each element indicates
                          ccd id of each data point.
        @param x          NumPy array for x.
        @param y          NumPy array for y.
        @param yerr       Numpy array for y error.
                          [default: None, meaning do not consider y error]
        @param z          NumPy array for z.
                          [default: None, meaning do not statistics for z]
        @returns          x_ave, y_ave, y_ave_std.
        """
        if stat == "mean":
            x_ave = numpy.array([numpy.average(x[ccds == ccd])
                                 for ccd in set(ccds)])
            if yerr is None:
                y_ave = numpy.array([numpy.average(y[ccds == ccd])
                                     for ccd in set(ccds)])
                y_ave_std = numpy.array([numpy.std(y[ccds == ccd])/
                                         numpy.sqrt(len(y[ccds == ccd]))
                                         for ccd in set(ccds)])
            # calculate y and its std under the inverse variance weight if yerr is given
            else:
                y_ave = numpy.array([numpy.sum(y[ccds == ccd]/
                                               yerr[ccds == ccd]**2)/
                                     numpy.sum(1./yerr[ccds == ccd]**2)
                                     for ccd in set(ccds)])
                y_ave_std = numpy.array([numpy.sqrt(1./numpy.sum(1./yerr[ccds == ccd]**2
                                                                 ))
                                         for ccd in set(ccds)])
            if z is not None:
                z_ave = numpy.array([numpy.average(z[ccds == ccd])
                                     for ccd in set(ccds)])
                return x_ave, y_ave, y_ave_std, z_ave
            else:
                return x_ave, y_ave, y_ave_std
        elif stat == "median":
            x_med = numpy.array([numpy.median(x[ccds == ccd])
                                 for ccd in set(ccds)])
            y_med = numpy.array([numpy.median(y[ccds == ccd])
                                 for ccd in set(ccds)])
            y_med_std = numpy.array([numpy.sqrt(numpy.pi/2.)*numpy.std(y[ccds == ccd])
                                     /numpy.sqrt(len(y[ccds == ccd]))
                                     for ccd in set(ccds)])
            if z is not None:
                z_med = numpy.array([numpy.median(z[ccds == ccd])
                                     for ccd in set(ccds)])
                return x_med, y_med, y_med_std, z_med
            else:
                return x_med, y_med, y_med_std
        else:
            raise ValueError('stat should be mean or median.')

class ScatterPlotStarVsPSFG1SysTest(ScatterPlotSysTest):
    short_name = 'scatterplot_star_vs_psf_g1'
    long_name = 'Make a scatter plot of star g1 vs psf g1'
    objects_list = ['star PSF']
    required_quantities = [('g1', 'g1_err', 'psf_g1')]

    def __call__(self, array, per_ccd_stat = None, color = '', lim=None):
        return super(ScatterPlotStarVsPSFG1SysTest, self).__call__(array, 'psf_g1', 'g1', 'g1_err',
                                                                   residual = False,
                                                                   per_ccd_stat = per_ccd_stat,
                                                                   xlabel=r'$g^{\rm PSF}_1$',
                                                                   ylabel=r'$g^{\rm star}_1$',
                                                                   color=color, lim=lim, equal_axis=False,
                                                                   linear_regression=True,
                                                                   reference_line='one-to-one')

class ScatterPlotStarVsPSFG2SysTest(ScatterPlotSysTest):
    short_name = 'scatterplot_star_vs_psf_g2'
    long_name = 'Make a scatter plot of star g2 vs psf g2'
    objects_list = ['star PSF']
    required_quantities = [('g2', 'g2_err', 'psf_g2')]

    def __call__(self, array, per_ccd_stat = None, color = '', lim=None):
        return super(ScatterPlotStarVsPSFG2SysTest, self).__call__(array, 'psf_g2', 'g2', 'g2_err',
                                                                   residual = False,
                                                                   per_ccd_stat = per_ccd_stat,
                                                                   xlabel=r'$g^{\rm PSF}_2$',
                                                                   ylabel=r'$g^{\rm star}_2$',
                                                                   color=color, lim=lim, equal_axis=False,
                                                                   linear_regression=True,
                                                                   reference_line='one-to-one')

class ScatterPlotStarVsPSFSigmaSysTest(ScatterPlotSysTest):
    short_name = 'scatterplot_star_vs_psf_sigma'
    long_name = 'Make a scatter plot of star sigma vs psf sigma'
    objects_list = ['star PSF']
    required_quantities = [('sigma', 'sigma_err', 'psf_sigma')]

    def __call__(self, array, per_ccd_stat = None, color = '', lim=None):
        return super(ScatterPlotStarVsPSFSigmaSysTest, self).__call__(array, 'psf_sigma', 'sigma', 'sigma_err',
                                                                      residual = False,
                                                                      per_ccd_stat = per_ccd_stat,
                                                                      xlabel=r'$\sigma^{\rm PSF}$ [arcsec]',
                                                                      ylabel=r'$\sigma^{\rm star}$ [arcsec]',
                                                                      color=color, lim=lim, equal_axis=False,
                                                                      linear_regression=True,
                                                                      reference_line='one-to-one')

class ScatterPlotResidualVsPSFG1SysTest(ScatterPlotSysTest):
    short_name = 'scatterplot_residual_vs_psf_g1'
    long_name = 'Make a scatter plot of residual g1 vs psf g1'
    objects_list = ['star PSF']
    required_quantities = [('g1', 'g1_err', 'psf_g1')]

    def __call__(self, array, per_ccd_stat = None, color = '', lim=None):
        return super(ScatterPlotResidualVsPSFG1SysTest, self).__call__(array, 'psf_g1', 'g1', 'g1_err',
                                                                       residual = True,
                                                                       per_ccd_stat = per_ccd_stat,
                                                                       xlabel=r'$g^{\rm PSF}_1$',
                                                                       ylabel=r'$g^{\rm star}_1 - g^{\rm PSF}_1$',
 
                                                                       color=color, lim=lim, equal_axis=False,
                                                                       linear_regression=True,
                                                                       reference_line='zero')

class ScatterPlotResidualVsPSFG2SysTest(ScatterPlotSysTest):
    short_name = 'scatterplot_residual_vs_psf_g2'
    long_name = 'Make a scatter plot of residual g2 vs psf g2'
    objects_list = ['star PSF']
    required_quantities = [('g2', 'g2_err', 'psf_g2')]

    def __call__(self, array, per_ccd_stat = None, color = '', lim=None):
        return super(ScatterPlotResidualVsPSFG2SysTest, self).__call__(array, 'psf_g2', 'g2', 'g2_err',
                                                                       residual = True,
                                                                       per_ccd_stat = per_ccd_stat,
                                                                       xlabel=r'$g^{\rm PSF}_2$',
                                                                       ylabel=r'$g^{\rm star}_2 - g^{\rm PSF}_2$',
 
                                                                       color=color, lim=lim, equal_axis=False,
                                                                       linear_regression=True,
                                                                       reference_line='zero')

class ScatterPlotResidualVsPSFSigmaSysTest(ScatterPlotSysTest):
    short_name = 'scatterplot_residual_vs_psf_sigma'
    long_name = 'Make a scatter plot of residual sigma vs psf sigma'
    objects_list = ['star PSF']
    required_quantities = [('sigma', 'sigma_err', 'psf_sigma')]

<<<<<<< HEAD
    def __call__(self, array, per_ccd_stat = 'None', color = '', lim=None):
        per_ccd_stat = None if per_ccd_stat == 'None' else per_ccd_stat
        if per_ccd_stat:
            psf_sigma, sigma, sigma_err = self.getStatisticsPerCCD(array['CCD'], array['psf_sigma'],
                                                                   array['sigma'],
                                                                   yerr = array['sigma_err'],
                                                                   stat = per_ccd_stat)
        else:
            psf_sigma, sigma, sigma_err = array['psf_sigma'], array['sigma'], array['sigma_err']
        return self.scatterPlot(psf_sigma, sigma-psf_sigma, yerr=sigma_err,
                                xlabel=r'$\sigma^{\rm PSF}$  [arcsec]',
                                ylabel=r'$\sigma^{\rm star} - \sigma^{\rm PSF}$  [arcsec]',
                                color=color, lim=lim, equal_axis=False,
                                linear_regression=True, reference_line='zero')
=======
    def __call__(self, array, per_ccd_stat = None, color = '', lim=None):
        return super(ScatterPlotResidualVsPSFSigmaSysTest, self).__call__(array, 'psf_sigma', 'sigma', 'sigma_err',
                                                                       residual = True,
                                                                       per_ccd_stat = per_ccd_stat,
                                                                       xlabel=r'$\sigma^{\rm PSF}$ [arcsec]',
                                                                       ylabel=r'$\sigma^{\rm star} - \sigma^{\rm PSF}$ [arcsec]',
 
                                                                       color=color, lim=lim, equal_axis=False,
                                                                       linear_regression=True,
                                                                       reference_line='zero')
>>>>>>> 0d6d1ae9
<|MERGE_RESOLUTION|>--- conflicted
+++ resolved
@@ -1815,22 +1815,6 @@
     objects_list = ['star PSF']
     required_quantities = [('sigma', 'sigma_err', 'psf_sigma')]
 
-<<<<<<< HEAD
-    def __call__(self, array, per_ccd_stat = 'None', color = '', lim=None):
-        per_ccd_stat = None if per_ccd_stat == 'None' else per_ccd_stat
-        if per_ccd_stat:
-            psf_sigma, sigma, sigma_err = self.getStatisticsPerCCD(array['CCD'], array['psf_sigma'],
-                                                                   array['sigma'],
-                                                                   yerr = array['sigma_err'],
-                                                                   stat = per_ccd_stat)
-        else:
-            psf_sigma, sigma, sigma_err = array['psf_sigma'], array['sigma'], array['sigma_err']
-        return self.scatterPlot(psf_sigma, sigma-psf_sigma, yerr=sigma_err,
-                                xlabel=r'$\sigma^{\rm PSF}$  [arcsec]',
-                                ylabel=r'$\sigma^{\rm star} - \sigma^{\rm PSF}$  [arcsec]',
-                                color=color, lim=lim, equal_axis=False,
-                                linear_regression=True, reference_line='zero')
-=======
     def __call__(self, array, per_ccd_stat = None, color = '', lim=None):
         return super(ScatterPlotResidualVsPSFSigmaSysTest, self).__call__(array, 'psf_sigma', 'sigma', 'sigma_err',
                                                                        residual = True,
@@ -1841,4 +1825,3 @@
                                                                        color=color, lim=lim, equal_axis=False,
                                                                        linear_regression=True,
                                                                        reference_line='zero')
->>>>>>> 0d6d1ae9
