"""
sys_tests.py: Contains the class definitions of the Stile systematics tests.
"""

"""
This file contains some code from the AstroML package (http://github.com/astroML/astroML).
For that code:

Copyright (c) 2012-2013, Jacob Vanderplas
All rights reserved.

Redistribution and use in source and binary forms, with or without modification, are permitted
provided that the following conditions are met:

    Redistributions of source code must retain the above copyright notice, this list of conditions
    and the following disclaimer.
    Redistributions in binary form must reproduce the above copyright notice, this list of
    conditions and the following disclaimer in the documentation and/or other materials provided
    with the distribution.

THIS SOFTWARE IS PROVIDED BY THE COPYRIGHT HOLDERS AND CONTRIBUTORS "AS IS" AND ANY EXPRESS OR
IMPLIED WARRANTIES, INCLUDING, BUT NOT LIMITED TO, THE IMPLIED WARRANTIES OF MERCHANTABILITY AND
FITNESS FOR A PARTICULAR PURPOSE ARE DISCLAIMED. IN NO EVENT SHALL THE COPYRIGHT HOLDER OR
CONTRIBUTORS BE LIABLE FOR ANY DIRECT, INDIRECT, INCIDENTAL, SPECIAL, EXEMPLARY, OR CONSEQUENTIAL
DAMAGES (INCLUDING, BUT NOT LIMITED TO, PROCUREMENT OF SUBSTITUTE GOODS OR SERVICES; LOSS OF USE,
DATA, OR PROFITS; OR BUSINESS INTERRUPTION) HOWEVER CAUSED AND ON ANY THEORY OF LIABILITY, WHETHER
IN CONTRACT, STRICT LIABILITY, OR TORT (INCLUDING NEGLIGENCE OR OTHERWISE) ARISING IN ANY WAY OUT OF
THE USE OF THIS SOFTWARE, EVEN IF ADVISED OF THE POSSIBILITY OF SUCH DAMAGE.
"""


import numpy
import stile
import stile_utils
try:
    import treecorr
    from treecorr.corr2 import corr2_valid_params
    has_treecorr = True
except ImportError:
    has_treecorr = False
    import warnings
    warnings.warn("treecorr package cannot be imported. You may "+
                  "wish to install it if you would like to use the correlation functions within "+
                  "Stile.")

try:
    import matplotlib
    # We should decide which backend to use (this line allows running matplotlib even on sessions
    # without properly defined displays, eg through PBS)
    matplotlib.use('Agg')
    import matplotlib.pyplot as plt
    has_matplotlib = True
except ImportError:
    has_matplotlib = False

class PlotNone(object):
    """
    An empty class with a :func:`.savefig` method that does nothing, for code automation purposes.
    """
    def savefig(self, filename):
        pass

class SysTest(object):
    """
    A SysTest is a lensing systematics test of some sort.  It should define the following
    attributes:

        * ``short_name``: a string that can be used in filenames to denote this systematics test
        * ``long_name``: a string to denote this systematics test within program text outputs
        * ``objects_list``: a list of objects that the test should operate on.  We expect these
          objects to be from the list::

                ['galaxy', 'star',    # all such objects
                 'galaxy lens',       # only galaxies to be used as lenses in galaxy-galaxy lensing
                 'star PSF',          # stars used in PSF determination
                 'star bright',       # especially bright stars
                 'galaxy random',     # random catalogs corresponding to the
                 'star random']       # 'galaxy' or 'star' samples.

        * ``required_quantities``: a list of tuples.  Each tuple is the list of fields/quantities
          that should be given for the corresponding object from the objects_list.  We expect the
          quantities to be from the list::

                ['ra', 'dec',         # Position on the sky
                 'x', 'y',            # Position in CCD/detector coords (or any flat projection)
                 'g1', 'g1_err',      # Two components of shear and their errors
                 'g2', 'g2_err',
                 'sigma', 'sigma_err',# Object size and its error
                 'w',                 # Per-object weight
                 'psf_g1', 'psf_g2',  # PSF shear and size at the object location
                 'psf_sigma']

    It should define the following methods:
        * ``__call__(self, data, data2=None, random=None, random2=None, config=None, **kwargs)``:
            Run a test on a set of data, or a test involving two data sets ``data`` and ``data2``,
            with optional corresponding randoms ``random`` and ``random2``.  Keyword args can be in
            a dict passed to ``config`` or as explicit kwargs.  Explicit kwargs should override
            ``config`` arguments.  Additional args may be required by the base versions of different
            tests, but the specific implementations of those base versions should always have this
            call signature.
    """
    short_name = ''
    long_name = ''
    def __init__(self):
        pass
    def __call__(self):
        raise NotImplementedError()
    def plot(self, results):
        """
        If the results returned from the :func:`__call__` function of this class have
        a :func:`.savefig` method, return that object.  Otherwise, return an object with
        a :func:`.savefig` method that doesn't do anything.  :func:`plot` should be overridden by
        child classes to actually generate plots if desired.
        """
        if hasattr(results, 'savefig'):
            return results
        else:
            return PlotNone()

class PlotDetails(object):
    """
    A container class to hold details about field names, titles for legends, and y-axis labels for
    plots of correlation functions.
    """
    def __init__(self, t_field=None, t_title=None, x_field=None, x_title=None,
                 t_im_field=None, t_im_title=None, x_im_field=None, x_im_title=None,
                 datarandom_t_field=None, datarandom_t_title=None,
                 datarandom_x_field=None, datarandom_x_title=None,
                 sigma_field=None, y_title=None):
        self.t_field = t_field  # Field of t-mode/+-mode shear correlation functions
        self.t_title = t_title  # Legend title for previous line
        self.x_field = x_field  # Field of b-mode/x-mode shear correlation functions
        self.x_title = x_title  # Legend title for previous line
        self.t_im_field = t_im_field  # Imaginary part of t-mode/+-mode
        self.t_im_title = t_im_title  # Legend title for previous line
        self.x_im_field = x_im_field  # Imaginary part of b-mode/x-mode
        self.x_im_title = x_im_title  # Legend title for previous line
        self.datarandom_t_field = datarandom_t_field  # If data or randoms are available separately,
                                                      # this +'d' or +'r' is the t-mode field name
        self.datarandom_t_title = datarandom_t_title  # Legend title for previous line
        self.datarandom_x_field = datarandom_x_field  # As above, for b-mode
        self.datarandom_x_title = datarandom_x_title  # Legend title for previous line
        self.sigma_field = sigma_field  # 1-sigma error bar field
        self.y_title = y_title  # y-axis label

if has_treecorr and treecorr.version < '3.1':
    treecorr_func_dict = {'gg': treecorr.G2Correlation,
                          'm2': treecorr.G2Correlation,
                          'ng': treecorr.NGCorrelation,
                          'nm': treecorr.NGCorrelation,
                          'norm': treecorr.NGCorrelation,
                          'nn': treecorr.N2Correlation,
                          'kk': treecorr.K2Correlation,
                          'nk': treecorr.NKCorrelation,
                          'kg': treecorr.KGCorrelation}
elif has_treecorr:
    treecorr_func_dict = {'gg': treecorr.GGCorrelation,
                          'm2': treecorr.GGCorrelation,
                          'ng': treecorr.NGCorrelation,
                          'nm': treecorr.NGCorrelation,
                          'norm': treecorr.NGCorrelation,
                          'nn': treecorr.NNCorrelation,
                          'kk': treecorr.KKCorrelation,
                          'nk': treecorr.NKCorrelation,
                          'kg': treecorr.KGCorrelation}

def CorrelationFunctionSysTest(type=None):
    """
    Initialize an instance of a :class:`BaseCorrelationFunctionSysTest` type, based on the ``type``
    kwarg  given.  Options are:

        - **GalaxyShear**: tangential and cross shear of ``galaxy`` type objects around
          ``galaxy lens``  type objects
        - **BrightStarShear**: tangential and cross shear of ``galaxy`` type objects around
          ``star bright`` type objects
        - **StarXGalaxyDensity**: number density of ``galaxy`` objects around ``star`` objects
        - **StarXGalaxyShear**: shear-shear cross correlation of ``galaxy`` and ``star`` type
          objects
        - **StarXStarShear**: autocorrelation of the shapes of ``star`` type objects
        - **StarXStarSizeResidual**: autocorrelation of the size residuals for ``star`` type objects
          relative to PSF sizes
        - **GalaxyDensityCorrelation**: position autocorrelation of ``galaxy`` type objects
        - **StarDensityCorrelation**: position autocorrelation of ``star`` type objects
        - **Rho1**: rho1 statistics (autocorrelation of residual star shapes)
        - **Rho2**: rho2 statistics (correlation of star and PSF shapes)
        - **Rho3**: rho3 statistics (autocorrelation of star shapes weighted by the residual size)
        - **Rho4**: rho4 statistics (correlation of residual star shapes weighted by residual size)
        - **Rho5**: rho5 statistics (correlation of star and PSF shapes weighted by the residual size)
        - **None**: an empty BaseCorrelationFunctionSysTest class instance, which can be used for
          multiple types of correlation functions.  See the documentation for
          BaseCorrelationFunctionSysTest for more details.  Note that this type has a
          slightly different call signature than the other methods (with the correlation function
          type given as the first argument) and that it lacks many of the convenience variables the
          other CorrelationFunctions have, such as self.objects_list and self.required_quantities.

    These produce different estimators depending on the type.  Point-point estimates by default use
    the Landy-Szalay estimator:
        xi = (DD-2DR+RR)/RR
    and must include a random catalog.
    
    All shears in the following descriptions are the complex form in the frame aligned with the
    vector between the two points, that is, g = gamma_t + i*gamma_x. 
    
    Point-shear estimates are equivalent to average tangential shear, returned as real <gamma_t>
    and imaginary <gamma_x>.  If random catalogs are given, they are used as random lenses, and
    data*shear-random*shear is returned instead.
    
    Shear-shear correlation functions are xi_+ and xi_-.  Xi_+ is, nominally, g1 times g2*, and is
    given as both the real and imaginary components.  xi_+,im should be consistent with 0 to within
    noise. Xi_- on the other hand is g1 times g2 (not complex conjugate).  Similarly, xi_-,im should
    be 0.  (Note that g1 and g2 here are two *complex* shears g1_t + i*g1_x and g1_t+i*g2_x from the
    two catalogs, not the two components of a single shear in sky coordinates or chip frame.)
    
    Point-scalar (point-kappa) estimates are equivalent to <scalar>; scalar-shear estimates are
    equivalent to <scalar*Re(shear)> with a corresponding imaginary case; scalar-scalar estimates
    are <scalar1*scalar2>.  Random catalogs result in compensated estimators as in the point-shear
    case.  
    
    Aperture mass statistics of various kinds are also available via the
    BaseCorrelationFunctionSysTest class; as we do not implement those for any standard Stile tests,
    interested users are directed to the TreeCorr documentation for further information.

    Users who are writing their own code can of course pass other data types to these functions
    than the ones given (eg sending galaxy data to a StarXStarSize correlation function); we
    include options for A) automatic processing,  B) ease of understanding code, and C) suggesting
    tests that are useful to run.
    """
    if type is None:
        return BaseCorrelationFunctionSysTest()
    elif type=='GalaxyShear':
        return GalaxyShearSysTest()
    elif type=='BrightStarShear':
        return BrightStarShearSysTest()
    elif type=='StarXGalaxyDensity':
        return StarXGalaxyDensitySysTest()
    elif type=='StarXGalaxyShear':
        return StarXGalaxyShearSysTest()
    elif type=='StarXStarShear':
        return StarXStarShearSysTest()
    elif type=='StarXStarSizeResidual':
        return StarXStarSizeResidualSysTest()
    elif type=='GalaxyDensityCorrelation':
        return GalaxyDensityCorrelationSysTest()
    elif type=='StarDensityCorrelation':
        return StarDensityCorrelationSysTest()
    elif type=='Rho1':
        return Rho1SysTest()
    elif type=='Rho2':
        return Rho2SysTest()
    elif type=='Rho3':
        return Rho3SysTest()
    elif type=='Rho4':
        return Rho4SysTest()
    elif type=='Rho5':
        return Rho5SysTest()
    else:
        raise ValueError('Unknown correlation function type %s given to type kwarg'%type)


class BaseCorrelationFunctionSysTest(SysTest):
    """
    A base class for the Stile systematics tests that use correlation functions. This implements the
    class method :func:`getCF()` which runs a TreeCorr correlation function on a given set of data.
    Exact arguments to this method should be created by child classes of this class;
    see the docstring for :func:`getCF` for information on how to write
    further tests using it.
    """
    short_name = 'corrfunc'
    # Set the details (such as field names and titles) for all the possible plots generated by
    # TreeCorr
    plot_details = [
        PlotDetails(t_field='gamT', t_title=r'$\langle \gamma_T \rangle$',
                    x_field='gamX', x_title=r'$\langle \gamma_X \rangle$',
                    datarandom_t_field='gamT_', datarandom_t_title='$\gamma_{T',
                    datarandom_x_field='gamX_', datarandom_x_title='$\gamma_{X',
                    sigma_field='sigma', y_title="$\gamma$"),  # ng
        PlotDetails(t_field='xip', t_title=r'$\xi_+$', x_field='xim', x_title=r'$\xi_-$',
                    t_im_field='xip_im', t_im_title=r'$\xi_{+,im}$',
                    x_im_field='xip_im', x_im_title=r'$\xi_{-,im}$',
                    sigma_field='sigma_xi', y_title=r"$\xi$"),  # gg
        PlotDetails(t_field='kappa', t_title=r'$\langle \kappa \rangle$',
                    datarandom_t_field='kappa_', datarandom_t_title='$kappa_{',
                    sigma_field='sigma', y_title="$\kappa$"),  # nk
        PlotDetails(t_field='xi', t_title=r'$\xi$', sigma_field='sigma_xi', y_title=r"$\xi$"),  # n2 or k2
        PlotDetails(t_field='kgamT', t_title=r'$\langle \kappa \gamma_T\rangle$',
                    x_field='kgamX', x_title=r'$\langle \kappa \gamma_X\rangle$',
                    datarandom_t_field='kgamT_', datarandom_t_title=r'$\kappa \gamma_{T',
                    datarandom_x_field='kgamX_', datarandom_x_title=r'$\kappa \gamma_{X',
                    sigma_field='sigma', y_title="$\kappa\gamma$"),  # kg
        PlotDetails(t_field='Mapsq', t_title=r'$\langle M_{ap}^2 \rangle$',
                    x_field='Mxsq', x_title=r'$\langle M_x^2\rangle$',
                    t_im_field='MMxa', t_im_title=r'$\langle MM_x \rangle(a)$',
                    x_im_field='Mmxb', x_im_title=r'$\langle MM_x \rangle(b)$',
                    sigma_field='sig_map', y_title="$M_{ap}^2$"),  # m2
        PlotDetails(t_field='NMap', t_title=r'$\langle NM_{ap} \rangle$',
                    x_field='NMx', x_title=r'$\langle NM_{x} \rangle$',
                    sigma_field='sig_nmap', y_title="$NM_{ap}$"),  # nm or norm
        # For TreeCorr versions <= 3.1, these had different column names.
        PlotDetails(t_field='<gamT>', t_title=r'$\langle \gamma_T \rangle$',
                    x_field='<gamX>', x_title=r'$\langle \gamma_X \rangle$',
                    datarandom_t_field='gamT_', datarandom_t_title='$\gamma_{T',
                    datarandom_x_field='gamX_', datarandom_x_title='$\gamma_{X',
                    sigma_field='sigma', y_title="$\gamma$"),  # ng
        PlotDetails(t_field='xi+', t_title=r'$\xi_+$', x_field='xi-', x_title=r'$\xi_-$',
                    t_im_field='xi+_im', t_im_title=r'$\xi_{+,im}$',
                    x_im_field='xi-_im', x_im_title=r'$\xi_{-,im}$',
                    sigma_field='sigma_xi', y_title=r"$\xi$"),  # gg
        PlotDetails(t_field='<kappa>', t_title=r'$\langle \kappa \rangle$',
                    datarandom_t_field='kappa_', datarandom_t_title='$kappa_{',
                    sigma_field='sigma', y_title="$\kappa$"),  # nk
        PlotDetails(t_field='xi', t_title=r'$\xi_{\mathrm{re}}$', sigma_field='sigma_xi', y_title=r"$\xi$"),  # k2
        PlotDetails(t_field='<kgamT>', t_title=r'$\langle \kappa \gamma_T\rangle$',
                    x_field='<kgamX>', x_title=r'$\langle \kappa \gamma_X\rangle$',
                    datarandom_t_field='kgamT_', datarandom_t_title=r'$\kappa \gamma_{T',
                    datarandom_x_field='kgamX_', datarandom_x_title=r'$\kappa \gamma_{X',
                    sigma_field='sigma', y_title="$\kappa\gamma$"),  # kg
        PlotDetails(t_field='<Map^2>', t_title=r'$\langle M_{ap}^2 \rangle$',
                    x_field='<Mx^2>', x_title=r'$\langle M_x^2\rangle$',
                    t_im_field='<MMx>(a)', t_im_title=r'$\langle MM_x \rangle(a)$',
                    x_im_field='<Mmx>(b)', x_im_title=r'$\langle MM_x \rangle(b)$',
                    sigma_field='sig_map', y_title="$M_{ap}^2$"),  # m2
        PlotDetails(t_field='<NMap>', t_title=r'$\langle NM_{ap} \rangle$',
                    x_field='<NMx>', x_title=r'$\langle NM_{x} \rangle$',
                    sigma_field='sig_nmap', y_title="$NM_{ap}$"),  # nm or norm
        ]

    def makeCatalog(self, data, config=None, use_as_k=None, use_chip_coords=False):
        if data is None or isinstance(data, treecorr.Catalog):
            return data
        catalog_kwargs = {}
        fields = data.dtype.names
        if 'ra' in fields and 'dec' in fields:
            if not use_chip_coords:
                catalog_kwargs['ra'] = data['ra']
                catalog_kwargs['dec'] = data['dec']
            elif 'x' in fields and 'y' in fields:
                catalog_kwargs['x'] = data['x']
                catalog_kwargs['y'] = data['y']
            else:
                raise ValueError('Chip coordinates requested, but "x" and "y" fields not found '
                                 'in data')
        elif 'x' in fields and 'y' in fields:
            catalog_kwargs['x'] = data['x']
            catalog_kwargs['y'] = data['y']
        else:
            raise ValueError("Data must contain (ra,dec) or (x,y) in order to do correlation "
                             "function tests.")
        if 'g1' in fields and 'g2' in fields:
            catalog_kwargs['g1'] = data['g1']
            catalog_kwargs['g2'] = data['g2']
        if use_as_k:
            if use_as_k in fields:
                catalog_kwargs['k'] = data[use_as_k]
        elif 'k' in fields:
            catalog_kwargs['k'] = data['k']
        # Quirk of length-1 formatted arrays: the fields will be floats, not
        # arrays, which would break the Catalog init.
        try:
            len(data)
        except:
            if not hasattr(data, 'len') and isinstance(data, numpy.ndarray):
                for key in catalog_kwargs:
                    catalog_kwargs[key] = numpy.array([catalog_kwargs[key]])
        catalog_kwargs['config'] = config
        return treecorr.Catalog(**catalog_kwargs)

    def getCF(self, correlation_function_type, data, data2=None,
                    random=None, random2=None, use_as_k=None, use_chip_coords=False,
                    config=None, **kwargs):
        """
        Sets up and calls TreeCorr on the given set of data and possibly randoms.

        The user needs to specify the type of correlation function requested.  The available types
        are:

            * **nn**: a 2-point correlation function
            * **ng**: a point-shear correlation function (eg galaxy-galaxy lensing)
            * **gg**: a shear-shear correlation function (eg cosmic shear)
            * **nk**: a point-scalar [such as convergence, hence k meaning "kappa"] correlation
              function
            * **kk**: a scalar-scalar correlation function
            * **kg**: a scalar-shear correlation function
            * **m2**: an aperture mass measurement
            * **nm**: an <N aperture mass> measurement
            * **norm**: ``nm`` properly normalized by the average values of n and aperture mass to
              return something like a correlation coefficient.

        More details can be found in the ``Readme.md`` for TreeCorr.

        Additionally, for the **nn**, **ng**, **nk**, **nm** and **norm** options, the
        user can pass a kwarg ``nn_statistic = 'compensated'`` or ``nn_statistic = 'simple'`` (or
        similarly for **ng** and **nk**; note that the **nm** type checks the
        ``ng_statistic`` kwarg and the **norm** type checks the ``nn_statistic`` kwarg!).  For
        **nn** and **norm** correlation functions, ``'compensated'`` is the Landy-Szalay
        estimator, while ``'simple'`` is just (data/random - 1).  For the other kinds,
        ``'compensated'`` means the random-shear or random-kappa correlation function is subtracted
        from the data correlation function,  while ``'simple'`` merely returns the data correlation
        function.  Again, the TreeCorr documentation contains more information.  The
        ``*_statistic`` kwarg will be ignored if it is passed for any other correlation function
        type.  The default is to use ``'compensated'`` if randoms are present and ``'simple'``
        otherwise.

        This function accepts all (self-consistent) sets of data, data2, random, and random2.
        Including ``data2`` and possibly ``random2`` will return a cross-correlation; otherwise
        the program returns an autocorrelation.  ``Random`` datasets are necessary for the **nn**
        form of the correlation function, and can be used (but are not necessary) for **ng**,
        **nk**, and **kg**.

        :param stile_args:    The dict containing the parameters that control Stile's behavior
        :param correlation_function_type: The type of correlation function (``'nn', 'ng', 'gg',
                              'nk', 'k2', 'kg', 'm2', 'nm', 'norm'``) to request from
                              TreeCorr--see above.
        :param data:          NumPy array of data with fields using the field name
                              strings given in the ``stile.fieldNames`` dict.
        :param data2:         Optional cross-correlation data set
        :param random:        Optional random dataset corresponding to `data`
        :param random2:       Optional random dataset corresponding to `data2`
        :param kwargs:        Any other TreeCorr parameters (will silently supercede anything in
                              ``stile_args``).
        :returns:             a numpy array of the TreeCorr outputs.
        """
        import tempfile
        import os

        if not correlation_function_type in treecorr_func_dict:
            raise ValueError('Unknown correlation function type: %s'%correlation_function_type)

        handle, output_file = tempfile.mkstemp()

        # First, pull out the TreeCorr-relevant parameters from the stile_args dict, and add
        # anything passed as a kwarg to that dict.
        if (random and len(random)) or (random2 and len(random2)):
            treecorr_kwargs[correlation_function_type+'_statistic'] = \
                treecorr_kwargs.get(correlation_function_type+'_statistic', 'compensated')
        treecorr_kwargs = stile.treecorr_utils.PickTreeCorrKeys(config)
        treecorr_kwargs.update(stile.treecorr_utils.PickTreeCorrKeys(kwargs))
        treecorr.config.check_config(treecorr_kwargs, corr2_valid_params)

        if data is None:
            raise ValueError('Must include a data array!')
        if correlation_function_type == 'nn':
            if random is None or ((data2 is not None or random2 is not None) and not
                                  (data2 is not None and random2 is not None)):
                raise ValueError('Incorrect data types for correlation function: must have '
                                   'data and random, and random2 if data2.')
        elif correlation_function_type in ['gg', 'm2', 'kk']:
            if random or random2:
                print "Warning: randoms ignored for this correlation function type"
        elif correlation_function_type in ['ng', 'nm', 'nk']:
            if data2 is None:
                raise ValueError('Must include data2 for this correlation function type')
            if random2 is not None:
                print "Warning: random2 ignored for this correlation function type"
        elif correlation_function_type == 'norm':
            if data2 is None:
                raise ValueError('Must include data2 for this correlation function type')
            if random is None:
                raise ValueError('Must include random for this correlation function type')
            if random2 is None:
                print "Warning: random2 ignored for this correlation function type"
        elif correlation_function_type == 'kg':
            if data2 is None:
                raise ValueError('Must include data2 for this correlation function type')
            if random is not None or random2 is not None:
                print "Warning: randoms ignored for this correlation function type"

        data = self.makeCatalog(data, config=treecorr_kwargs, use_as_k=use_as_k,
                                      use_chip_coords=use_chip_coords)
        data2 = self.makeCatalog(data2, config=treecorr_kwargs, use_as_k=use_as_k,
                                        use_chip_coords=use_chip_coords)
        random = self.makeCatalog(random, config=treecorr_kwargs, use_as_k=use_as_k,
                                          use_chip_coords=use_chip_coords)
        random2 = self.makeCatalog(random2, config=treecorr_kwargs, use_as_k=use_as_k,
                                            use_chip_coords=use_chip_coords)

        treecorr_kwargs[correlation_function_type+'_file_name'] = output_file

        func = treecorr_func_dict[correlation_function_type](treecorr_kwargs)
        func.process(data, data2)
        if correlation_function_type in ['ng', 'nm', 'nk']:
            comp_stat = {'ng': 'ng', 'nm': 'ng', 'nk': 'nk'}  # which _statistic kwarg to check
            if treecorr_kwargs.get(comp_stat[correlation_function_type]+'_statistic',
               self.compensateDefault(data, data2, random, random2)) == 'compensated':
                func_random = treecorr_func_dict[correlation_function_type](treecorr_kwargs)
                func_random.process(random, data2)
            else:
                func_random = None
        elif correlation_function_type == 'norm':
            func_gg = treecorr_func_dict['gg'](treecorr_kwargs)
            func_gg.process(data2)
            func_dd = treecorr_func_dict['nn'](treecorr_kwargs)
            func_dd.process(data)
            func_rr = treecorr_func_dict['nn'](treecorr_kwargs)
            func_rr.process(data)
            if treecorr_kwargs.get('nn_statistic',
               self.compensateDefault(data, data2, random, random2, both=True)) == 'compensated':
                func_dr = treecorr_func_dict['nn'](treecorr_kwargs)
                func_dr.process(data, random)
            else:
                func_dr = None
        elif correlation_function_type == 'nn':
            func_random = treecorr_func_dict[correlation_function_type](treecorr_kwargs)
            if len(random2):
                func_random.process(random, random2)
            else:
                func_random.process(random)
            if not len(data2):
                func_rr = treecorr_func_dict['nn'](treecorr_kwargs)
                func_rr.process(data, random)
                if treecorr_kwargs.get(['nn_statistic'],
                   self.compensateDefault(data, data2, random, random2, both=True)
                   ) == 'compensated':
                    func_dr = treecorr_func_dict['nn'](treecorr_kwargs)
                    func_dr.process(data, random)
                    func_rd = None
                else:
                    func_dr = None
                    func_rd = None
            else:
                func_rr = treecorr_func_dict['nn'](treecorr_kwargs)
                func_rr.process(random, random2)
                if treecorr_kwargs.get(['nn_statistic'],
                   self.compensateDefault(data, data2, random, random2, both=True)
                   ) == 'compensated':
                    func_dr = treecorr_func_dict['nn'](treecorr_kwargs)
                    func_dr.process(data, random2)
                    func_rd = treecorr_func_dict['nn'](treecorr_kwargs)
                    func_rd.process(random, data2)
        else:
            func_random = None
        if correlation_function_type == 'm2':
            func.writeMapSq(output_file)
        elif correlation_function_type == 'nm':
            func.writeNMap(output_file, func_random)
        elif correlation_function_type == 'norm':
            func.writeNorm(output_file, func_gg, func_dd, func_rr, func_dr, func_rg)
        elif correlation_function_type == 'nn':
            func.write(output_file, func_rr, func_dr, func_rd)
        elif func_random:
            func.write(output_file, func_random)
        else:
            func.write(output_file)
        results = stile.ReadTreeCorrResultsFile(output_file)
        os.close(handle)
        os.remove(output_file)
        names = results.dtype.names
        # Add the sep units to the column names of radial bins from TreeCorr outputs
        names = [n+' [%s]'%treecorr_kwargs['sep_units'] if 'R' in n else n for n in names]
        results.dtype.names = names
        return results

    def compensateDefault(self, data, data2, random, random2, both=False):
        """
        Figure out if a compensated statistic can be used from the data present.  Keyword ``both``
        indicates that both data sets if present must have randoms; the default, False, means only
        the first data set must have an associated random.
        """
        if not random or (random and not len(random)):  # No random
            return 'simple'
        elif both and data2 and len(data2):  # Second data set exists and must have a random
            if random2 and len(random2):
                return 'compensated'
            else:
                return 'simple'
        else:  # There's a random, and we can ignore 'both' since this is an autocorrelation
            return 'compensated'

    def plot(self, data, colors=['r', 'b'], log_yscale=False,
                   plot_bmode=True, plot_data_only=True, plot_random_only=True):
        """
        Plot the data returned from a :class:`BaseCorrelationFunctionSysTest` object.  This chooses
        some sensible defaults, but much of its behavior can be changed.

        :param data:       The data returned from a :class:`BaseCorrelationFunctionSysTest`, as-is.
        :param colors:     A tuple of 2 colors, used for the first and second lines on any given
                           plot
        :param log_yscale: Whether to use a logarithmic y-scale [default: False]
        :param plot_bmode: Whether to plot the b-mode signal, if there is one [default: True]
        :param plot_data_only:   Whether to plot the data-only correlation functions, if present
                                 [default: True]
        :param plot_random_only: Whether to plot the random-only correlation functions, if present
                                 [default: True]
        :returns:          A matplotlib ``Figure`` which may be written to a file with
                           :func:`.savefig()`, if matplotlib can be imported; else None.
        """

        if not has_matplotlib:
            return None
        fields = data.dtype.names
        # Pick which radius measurement to use
        # TreeCorr changed the name of the output columns
        for t_r in ['meanR', 'R_nom', '<R>', 'R_nominal', 'R']:
            if t_r in fields:
                r = t_r
                break
        else:
            raise ValueError('No radius parameter found in data')

        # Logarithmic x-axes have stupid default ranges: fix this.
        rstep = data[r][1]/data[r][0]
        xlim = [min(data[r])/rstep, max(data[r])*rstep]
        # Check what kind of data is in the array that .plot() received.
        for plot_details in self.plot_details:
            # Pick the one the data contains and use it; break before trying the others.
            if plot_details.t_field in fields:
                pd = plot_details
                break
        else:
            raise ValueError("No valid y-values found in data")
        if log_yscale:
            yscale = 'log'
        else:
            yscale = 'linear'
        fig = plt.figure()
        fig.subplots_adjust(hspace=0)  # no space between stacked plots
        plt.subplots(sharex=True)  # share x-axes
        # Figure out how many plots you'll need--never more than 3, so we just use a stacked column.
        if pd.datarandom_t_field:
            plot_data_only &= pd.datarandom_t_field+'d' in fields
            plot_random_only &= pd.datarandom_t_field+'r' in fields
        if plot_bmode and pd.x_field and pd.t_im_field:
            nrows = 2
        elif pd.datarandom_t_field:
            nrows = 1 + plot_data_only + plot_random_only
        else:
            nrows = 1
        # Plot the first thing
        curr_plot = 0
        ax = fig.add_subplot(nrows, 1, 1)
        ax.axhline(0, alpha=0.7, color='gray')
        ax.errorbar(data[r], data[pd.t_field], yerr=data[pd.sigma_field], color=colors[0],
                    label=pd.t_title)
        if pd.x_title and plot_bmode:
            ax.errorbar(data[r], data[pd.x_field], yerr=data[pd.sigma_field], color=colors[1],
                        label=pd.x_title)
        elif pd.t_im_title:  # Plot y and y_im if not plotting yb (else it goes on a separate plot)
            ax.errorbar(data[r], data[pd.t_im_field], yerr=data[pd.sigma_field], color=colors[1],
                        label=pd.t_im_title)
        ax.set_xscale('log')
        ax.set_yscale(yscale)
        ax.set_xlim(xlim)
        # To prevent too-long decimal y-axis ticklabels that push the label out of frame
        ax.ticklabel_format(axis='y', style='sci', scilimits=(-3,5))
        ax.set_ylabel(pd.y_title)
        ax.legend()
        if pd.x_field and plot_bmode and pd.t_im_field:
            # Both yb and y_im: plot (y, yb) on one plot and (y_im, yb_im) on the other.
            ax = fig.add_subplot(nrows, 1, 2)
            ax.axhline(0, alpha=0.7, color='gray')
            ax.errorbar(data[r], data[pd.t_im_field], yerr=data[pd.sigma_field], color=colors[0],
                        label=pd.t_im_title)
            ax.errorbar(data[r], data[pd.x_im_field], yerr=data[pd.sigma_field], color=colors[1],
                        label=pd.x_im_title)
            ax.set_xscale('log')
            ax.set_yscale(yscale)
            ax.ticklabel_format(axis='y', style='sci', scilimits=(-3,5))
            ax.set_xlim(xlim)
            ax.set_ylabel(pd.y_title)
            ax.legend()
        if plot_data_only and pd.datarandom_t_field:  # Plot the data-only measurements if requested
            curr_plot += 1
            ax = fig.add_subplot(nrows, 1, 2)
            ax.axhline(0, alpha=0.7, color='gray')
            ax.errorbar(data[r], data[pd.datarandom_t_field+'d'], yerr=data[pd.sigma_field],
                        color=colors[0], label=pd.datarandom_t_title+'d}$')
            if plot_bmode and pd.datarandom_x_field:
                ax.errorbar(data[r], data[pd.datarandom_x_field+'d'], yerr=data[pd.sigma_field],
                        color=colors[1], label=pd.datarandom_x_title+'d}$')
            ax.set_xscale('log')
            ax.set_yscale(yscale)
            ax.ticklabel_format(axis='y', style='sci', scilimits=(-3,5))
            ax.set_xlim(xlim)
            ax.set_ylabel(pd.y_title)
            ax.legend()
        # Plot the randoms-only measurements if requested
        if plot_random_only and pd.datarandom_t_field:
            ax = fig.add_subplot(nrows, 1, nrows)
            ax.axhline(0, alpha=0.7, color='gray')
            ax.errorbar(data[r], data[pd.datarandom_t_field+'r'], yerr=data[pd.sigma_field],
                        color=colors[0], label=pd.datarandom_t_title+'r}$')
            if plot_bmode and pd.datarandom_x_field:
                ax.errorbar(data[r], data[pd.datarandom_x_field+'r'], yerr=data[pd.sigma_field],
                        color=colors[1], label=pd.datarandom_x_title+'r}$')
            ax.set_xscale('log')
            ax.set_yscale(yscale)
            ax.ticklabel_format(axis='y', style='sci', scilimits=(-3,5))
            ax.set_xlim(xlim)
            ax.set_ylabel(pd.y_title)
            ax.legend()
        ax.set_xlabel(r)
        plt.tight_layout()
        return fig

    def __call__(self, *args, **kwargs):
        return self.getCF(*args, **kwargs)


class GalaxyShearSysTest(BaseCorrelationFunctionSysTest):
    """
    Compute the tangential and cross shear around a set of real galaxies.
    """
    short_name = 'shear_around_galaxies'
    long_name = 'Shear of galaxies around real objects'
    objects_list = ['galaxy lens', 'galaxy']
    required_quantities = [('ra', 'dec'), ('ra', 'dec', 'g1', 'g2', 'w')]

    def __call__(self, data, data2=None, random=None, random2=None, config=None, **kwargs):
        return self.getCF('ng', data, data2, random, random2, config=config, **kwargs)

class BrightStarShearSysTest(BaseCorrelationFunctionSysTest):
    """
    Compute the tangential and cross shear around a set of bright stars.
    """
    short_name = 'shear_around_bright_stars'
    long_name = 'Shear of galaxies around bright stars'
    objects_list = ['star bright', 'galaxy']
    required_quantities = [('ra', 'dec'), ('ra', 'dec', 'g1', 'g2', 'w')]

    def __call__(self, data, data2=None, random=None, random2=None, config=None, **kwargs):
        return self.getCF('ng', data, data2, random, random2, config=config, **kwargs)

class StarXGalaxyDensitySysTest(BaseCorrelationFunctionSysTest):
    """
    Compute the number density of galaxies around stars.
    """
    short_name = 'star_x_galaxy_density'
    long_name = 'Density of galaxies around stars'
    objects_list = ['star', 'galaxy', 'star random', 'galaxy random']
    required_quantities = [('ra', 'dec'), ('ra', 'dec'), ('ra', 'dec'), ('ra', 'dec')]

    def __call__(self, data, data2=None, random=None, random2=None, config=None, **kwargs):
        return self.getCF('nn', data, data2, random, random2, config=config, **kwargs)

class StarXGalaxyShearSysTest(BaseCorrelationFunctionSysTest):
    """
    Compute the cross-correlation of galaxy and star shapes.
    """
    short_name = 'star_x_galaxy_shear'
    long_name = 'Cross-correlation of galaxy and star shapes'
    objects_list = ['star', 'galaxy']
    required_quantities = [('ra', 'dec', 'g1', 'g2', 'w'), ('ra', 'dec', 'g1', 'g2', 'w')]

    def __call__(self, data, data2=None, random=None, random2=None, config=None, **kwargs):
        return self.getCF('gg', data, data2, random, random2, config=config, **kwargs)

class StarXStarShearSysTest(BaseCorrelationFunctionSysTest):
    """
    Compute the auto-correlation of star shapes.
    """
    short_name = 'star_x_star_shear'
    long_name = 'Auto-correlation of star shapes'
    objects_list = ['star']
    required_quantities = [('ra', 'dec', 'g1', 'g2', 'w')]

    def __call__(self, data, data2=None, random=None, random2=None, config=None, **kwargs):
        return self.getCF('gg', data, data2, random, random2, config=config, **kwargs)

class StarXStarSizeResidualSysTest(BaseCorrelationFunctionSysTest):
    """
    Compute the auto correlation of star-PSF size residuals.
    """
    short_name = 'star_x_star_size_residual'
    long_name = 'Auto-correlation of residual star sizes'
    objects_list = ['star PSF']
    required_quantities = [('ra', 'dec', 'sigma', 'psf_sigma')]
    def __call__(self, data, data2=None, random=None, random2=None, config=None, **kwargs):
        new_kwargs = kwargs.copy()
        new_kwargs['use_as_k'] = 'sigma'
        data_list = []
        for data_item in [data, data2, random, random2]:
            if data_item is not None:
                new_data = data_item.copy()
                new_data['sigma'] = ((new_data['psf_sigma'] - new_data['sigma'])/
                                     new_data['psf_sigma'])
                data_list.append(new_data)
            else:
                data_list.append(data_item)
        return self.getCF('kk', config=config, *data_list, **new_kwargs)


class Rho1SysTest(BaseCorrelationFunctionSysTest):
    """
    Compute the auto-correlation of residual star shapes (star shapes - psf shapes).
    """
    short_name = 'rho1'
    long_name = 'Rho1 statistics (Auto-correlation of star-PSF shapes)'
    objects_list = ['star PSF']
    required_quantities = [('ra', 'dec', 'g1', 'g2', 'psf_g1', 'psf_g2', 'w')]

    def __call__(self, data, data2=None, random=None, random2=None, config=None, **kwargs):
        new_data = data.copy()
        new_data['g1'] = new_data['g1'] - new_data['psf_g1']
        new_data['g2'] = new_data['g2'] - new_data['psf_g2']
        if data2 is not None:
            new_data2 = data2.copy()
            new_data2['g1'] = new_data2['g1'] - new_data2['psf_g1']
            new_data2['g2'] = new_data2['g2'] - new_data2['psf_g2']
        else:
            new_data2 = data2
        if random is not None:
            new_random = random.copy()
            new_random['g1'] = new_random['g1'] - new_random['psf_g1']
            new_random['g2'] = new_random['g2'] - new_random['psf_g2']
        else:
            new_random = random
        if random2 is not None:
            new_random2 = random2.copy()
            new_random2['g1'] = new_random2['g1'] - new_random2['psf_g1']
            new_random2['g2'] = new_random2['g2'] - new_random2['psf_g2']
        else:
            new_random2 = random2
        return self.getCF('gg', new_data, new_data2, new_random, new_random2,
                          config=config, **kwargs)

class Rho2SysTest(BaseCorrelationFunctionSysTest):
    """
    Compute the correlation of PSF shapes with residual star shapes (star shapes - psf shapes).
    """
    short_name = 'rho2'
    long_name = 'Rho2 statistics (Correlation of PSF shapes with star-PSF shapes)'
    objects_list = ['star PSF']
    required_quantities = [('ra', 'dec', 'g1', 'g2', 'psf_g1', 'psf_g2', 'w')]

    def __call__(self, data, data2=None, random=None, random2=None, config=None, **kwargs):
        new_data = numpy.rec.fromarrays([data['ra'], data['dec'], data['psf_g1'],
                                         data['psf_g2'], data['w']],
                                         names = ['ra', 'dec', 'g1', 'g2', 'w'])
        if data2 is None:
            data2 = data
        new_data2 = numpy.rec.fromarrays([data2['ra'], data2['dec'], data2['g1']-data2['psf_g1'],
                                          data2['g2']-data2['psf_g2'], data2['w']],
                                          names = ['ra', 'dec', 'g1', 'g2', 'w'])
        if random is not None:
            new_random = numpy.rec.fromarrays([random['ra'], random['dec'], random['psf_g1'],
                                               random['psf_g2'], random['w']],
                                               names = ['ra', 'dec', 'g1', 'g2', 'w'])

        else:
            new_random = random
        if random2 is None:
            random2 = random
        if random2 is not None:
            new_random2 = numpy.rec.fromarrays([data2['ra'], data2['dec'],
                                                data2['g1']-data2['psf_g1'],
                                                data2['g2']-data2['psf_g2'], data2['w']],
                                                names = ['ra', 'dec', 'g1', 'g2', 'w'])
        else:
            new_random2 = random2
        return self.getCF('gg', new_data, new_data2, new_random, new_random2,
                          config=config, **kwargs)


class Rho3SysTest(BaseCorrelationFunctionSysTest):
    """
    Compute the correlation of star shapes weighted by the residual size.
    """
    short_name = 'rho3'
    long_name = 'Rho3 statistics (Auto-correlation of star shapes weighted by the residual size)'
    objects_list = ['star PSF']
    required_quantities = [('ra', 'dec', 'sigma',
                            'psf_g1', 'psf_g2', 'psf_sigma', 'w')]

    def __call__(self, data, data2=None, random=None, random2=None, config=None, **kwargs):
        new_data = numpy.rec.fromarrays([data['ra'], data['dec'],
                                 data['psf_g1']*(data['sigma']-data['psf_sigma'])/data['psf_sigma'],
                                 data['psf_g2']*(data['sigma']-data['psf_sigma'])/data['psf_sigma'],
                                 data['w']],
                                 names = ['ra', 'dec', 'g1', 'g2', 'w'])
        if data2 is not None:
            new_data2 = numpy.rec.fromarrays([data2['ra'], data2['dec'],
                             data2['psf_g1']*(data2['sigma']-data2['psf_sigma'])/data2['psf_sigma'],
                             data2['psf_g2']*(data2['sigma']-data2['psf_sigma'])/data2['psf_sigma'],
                             data2['w']],
                             names = ['ra', 'dec', 'g1', 'g2', 'w'])
        else:
            new_data2 = data2
        if random is not None:
            new_random = numpy.rec.fromarrays([random['ra'], random['dec'],
                         random['psf_g1']*(random['sigma']-random['psf_sigma'])/random['psf_sigma'],
                         random['psf_g2']*(random['sigma']-random['psf_sigma'])/random['psf_sigma'],
                         random['w']],
                         names = ['ra', 'dec', 'g1', 'g2', 'w'])
        else:
            new_random = random

        if random2 is not None:
            new_random2 = numpy.rec.fromarrays([random2['ra'], random2['dec'],
                    random2['psf_g1']*(random2['sigma']-random2['psf_sigma'])/random2['psf_sigma'],
                    random2['psf_g2']*(random2['sigma']-random2['psf_sigma'])/random2['psf_sigma'],
                    random2['w']],
                    names = ['ra', 'dec', 'g1', 'g2', 'w'])
        else:
            new_random2 = random2
        return self.getCF('gg', new_data, new_data2, new_random, new_random2,
                          config=config, **kwargs)

class Rho4SysTest(BaseCorrelationFunctionSysTest):
    """
    Compute the correlation of star shapes weighted by the residual size.
    """
    short_name = 'rho4'
    long_name = 'Rho4 statistics (Correlation of residual star shapes weighted by residual size)'
    objects_list = ['star PSF']
    required_quantities = [('ra', 'dec', 'g1', 'g2', 'sigma',
                            'psf_g1', 'psf_g2', 'psf_sigma', 'w')]

    def __call__(self, data, data2=None, random=None, random2=None, config=None, **kwargs):
        new_data = numpy.rec.fromarrays([data['ra'], data['dec'], data['g1'] - data['psf_g1'],
                                         data['g2']-data['psf_g2'], data['w']],
                                        names = ['ra', 'dec', 'g1', 'g2', 'w'])
        if data2 is None:
            data2 = data
        new_data2 = numpy.rec.fromarrays([data2['ra'], data2['dec'],
                             data2['psf_g1']*(data2['sigma']-data2['psf_sigma'])/data2['psf_sigma'],
                             data2['psf_g2']*(data2['sigma']-data2['psf_sigma'])/data2['psf_sigma'],
                             data2['w']],
                             names = ['ra', 'dec', 'g1', 'g2', 'w'])
        if random is not None:
            new_random = numpy.rec.fromarrays([random['ra'], random['dec'],
                                               random['g1']-random['psf_g1'],
                                               random['g2']-random['psf_g2'], random['w']],
                                              names = ['ra', 'dec', 'g1', 'g2', 'w'])
        else:
            new_random = random
        if random2 is None:
            random2 = random
        if random2 is not None:
            new_random2 = numpy.rec.fromarrays([random2['ra'], random2['dec'],
                    random2['psf_g1']*(random2['sigma']-random2['psf_sigma'])/random2['psf_sigma'],
                    random2['psf_g2']*(random2['sigma']-random2['psf_sigma'])/random2['psf_sigma'],
                    random2['w']],
                   names = ['ra', 'dec', 'g1', 'g2', 'w'])
        else:
            new_random2 = random2
        return self.getCF('gg', new_data, new_data2, new_random, new_random2,
                          config=config, **kwargs)

class Rho5SysTest(BaseCorrelationFunctionSysTest):
    """
    Compute the correlation of star shapes weighted by the residual size.
    """
    short_name = 'rho5'
    long_name = 'Rho5 statistics (Correlation of star and PSF shapes weighted by residual size)'
    objects_list = ['star PSF']
    required_quantities = [('ra', 'dec', 'sigma',
                            'psf_g1', 'psf_g2', 'psf_sigma', 'w')]

    def __call__(self, data, data2=None, random=None, random2=None, config=None, **kwargs):
        new_data = numpy.rec.fromarrays([data['ra'], data['dec'],data['psf_g1'],
                                         data['psf_g2'], data['w']],
                                        names = ['ra', 'dec', 'g1', 'g2', 'w'])
        if data2 is None:
            data2 = data
        new_data2 = numpy.rec.fromarrays([data2['ra'], data2['dec'],
                             data2['psf_g1']*(data2['sigma']-data2['psf_sigma'])/data2['psf_sigma'],
                             data2['psf_g2']*(data2['sigma']-data2['psf_sigma'])/data2['psf_sigma'],
                             data2['w']],
                             names = ['ra', 'dec', 'g1', 'g2', 'w'])
        if random is not None:
            new_random = numpy.rec.fromarrays([random['ra'], random['dec'],
                                               random['psf_g1'], random['psf_g2'], random['w']],
                                              names = ['ra', 'dec', 'g1', 'g2', 'w'])
        else:
            new_random = random
        if random2 is None:
            random2 = random
        if random2 is not None:
            new_random2 = numpy.rec.fromarrays([random2['ra'], random2['dec'],
                    random2['psf_g1']*(random2['sigma']-random2['psf_sigma'])/random2['psf_sigma'],
                    random2['psf_g2']*(random2['sigma']-random2['psf_sigma'])/random2['psf_sigma'],
                    random2['w']],
                   names = ['ra', 'dec', 'g1', 'g2', 'w'])
        else:
            new_random2 = random2
        return self.getCF('gg', new_data, new_data2, new_random, new_random2,
                          config=config, **kwargs)


class GalaxyDensityCorrelationSysTest(BaseCorrelationFunctionSysTest):
    """
    Compute the galaxy position autocorrelations.
    """
    short_name = 'galaxy_density'
    long_name = 'Galaxy position autocorrelation'
    objects_list = ['galaxy', 'galaxy random']
    required_quantities = [('ra', 'dec'), ('ra', 'dec')]

    def __call__(self, data, data2=None, random=None, random2=None, config=None, **kwargs):
        return self.getCF('nn', data, data2, random, random2, config=config, **kwargs)

class StarDensityCorrelationSysTest(BaseCorrelationFunctionSysTest):
    """
    Compute the star position autocorrelations.
    """
    short_name = 'star_density'
    long_name = 'Star position autocorrelation'
    objects_list = ['star', 'star random']
    required_quantities = [('ra', 'dec'), ('ra', 'dec')]

    def __call__(self, data, data2=None, random=None, random2=None, config=None, **kwargs):
        return self.getCF('nn', data, data2, random, random2, config=config, **kwargs)


class StatSysTest(SysTest):
    """
    A class for the Stile systematics tests that use basic statistical quantities. It uses NumPy
    routines for all the innards, and saves the results in a :class:`stile.stile_utils.Stats` object
    that can carry around the information, print the results in a useful
    format, write to file, or (eventually) become an argument to plotting routines that might output
    some of the results on plots.

    One of the calculations it does is find the percentiles of the given quantity.  The percentile
    levels to use can be set when the StatSysTest is initialized or when it is called.  These
    percentiles must be provided as an iterable (list, tuple, or NumPy array).

    The objects on which this systematics test is used should be either (a) a simple iterable like a
    list, tuple, or NumPy array, or (b) a structured NumPy array with fields.  In case (a), the
    dimensionality of the NumPy array is ignored, and statistics are calculated over all
    dimensions.  In case (b), the user must give a field name using the `field` keyword argument,
    either at initialization or when calling the test.

    For both the ``percentile`` and ``field`` arguments, the behavior is different if the keyword
    argument is used at the time of initialization or calling.  When used at the time of
    initialization, that value will be used for all future calls unless called with another value
    for those arguments.  However, the value of ``percentile`` and ``field`` for calls after that
    will revert back to the original value from the time of initialization.

    By default, this object will simply return a Stats object for the user.  However,
    calling it with ``verbose=True`` will result in the statistics being printed directly.

    Ordinarily, a StatSysTest object will throw an exception if asked to run on an array that has
    any ``NaN``\s or infinite values.  The ``ignore_bad`` keyword (at the time when
    the :class:`StatSytTest` is called, not initialized) changes this behavior so these bad values
    are quietly ignored.

    Options to consider adding in future: weighted sums and other weighted statistics; outlier
    rejection.
    """
    short_name = 'stats'
    long_name = 'Calculate basic statistics of a given quantity'

    def __init__(self, percentiles=[2.2, 16., 50., 84., 97.8], field=None):
        """Function to initialize a :class:`StatSysTest` object.

        :param percentiles:     The percentile levels at which to find the value of the input array
                                when called.  [default: ``[2.2, 16., 50., 84., 97.8]``.]
        :param field:           The name of the field to use in a NumPy structured array / catalog.
                                [default: None, meaning we're using a simple array without field
                                names.]

        :returns: the requested :class:`StatSysTest` object.
        """
        self.percentiles = percentiles
        self.field = field

    def __call__(self, array, percentiles=None, field=None, verbose=False, ignore_bad=False):
        """Calling a :class:`StatSysTest` with a given array argument as ``array`` will cause it to
        carry out all the statistics tests and populate a :class:`stile.Stats` object with the
        results, which it returns to the user.

        :param array:           The tuple, list, NumPy array, or structured NumPy array/catalog on
                                which to carry out the calculations.
        :param percentiles:     The percentile levels to use for this particular calculation.
                                [default: None, meaning use whatever levels were defined when
                                initializing this :class:`StatSysTest` object]
        :param field:           The name of the field to use in a NumPy structured array / catalog.
                                [default: None, meaning use whatever field was defined when
                                initializing this :class:`StatSysTest` object]
        :param verbose:         If True, print the calculated statistics of the input ``array``
                                to screen.  If False, silently return the
                                :class:`Stats <stile.stile_utils.Stats>` object.
                                [default: False.]
        :param ignore_bad:      If True, search for values that are ``NaN`` or ``Inf``, and
                                remove them before doing calculations.  [default: False.]

        :returns: a :class:`stile.stile_utils.Stats` object
        """
        # Set the percentile levels and field, if the user provided them.  Otherwise use what was
        # set up at the time of initialization.
        use_percentiles = percentiles if percentiles is not None else self.percentiles
        use_field = field if field is not None else self.field

        # Check to make sure that percentiles is iterable (list, numpy array, tuple, ...)
        if not hasattr(use_percentiles, '__iter__'):
            raise RuntimeError('List of percentiles is not an iterable (list, tuple, NumPy array)!')

        # Check types for input things and make sure it all makes sense, including consistency with
        # the field.  First of all, it should be iterable:
        if not hasattr(array, '__iter__'):
            raise RuntimeError('Input array is not an iterable (list, tuple, NumPy array)!')
        # If it's a multi-dimensional NumPy array, tuple, or list, we don't care - the functions
        # we'll use below will simply work as if it's a 1d NumPy array, collapsing all rows of a
        # multi-dimensional array implicitly.  The only thing we have to worry about is if this is
        # really a structured catalog.  The cases to check are:
        # (a) Is it a structured catalog?  If so, we must have some value for `use_field` that is
        #     not None and that is in the catalog.  We can check the values in the catalog using
        #     array.dtype.field.keys(), which returns a list of the field names.
        # (b) Is `use_field` set, but this is not a catalog?  If so, we'll issue a warning (not
        #     exception!) and venture bravely onwards using the entire array, leaving it to the user
        #     to decide if they are okay with that.
        # We begin with taking care of case (a).  Just be careful not to modify input.
        use_array = numpy.array(array)
        if use_array.dtype.fields is not None:
            # It's a catalog, not a simple array
            if use_field is None:
                raise RuntimeError('StatSysTest called on a catalog without specifying a field!')
            if use_field not in use_array.dtype.fields.keys():
                raise RuntimeError('Field %s is not in this catalog, which contains %s!'%
                                   (use_field, use_array.dtype.fields.keys()))
            # Select the appropriate field for this catalog.
            use_array = use_array[use_field]
        # Now take care of case (b):
        elif use_array.dtype.fields is None and use_field is not None:
            import warnings
            warnings.warn('Field is selected, but input array is not a catalog! '
                          'Ignoring field choice and continuing')

        # Reject NaN / Inf values, if requested to do so.
        if ignore_bad:
            cond = numpy.logical_and.reduce(
                [numpy.isnan(use_array) == False,
                 numpy.isinf(use_array) == False]
                )
            use_array = use_array[cond]
            if len(use_array) == 0:
                raise RuntimeError("No good entries left to use after excluding bad values!")

        # Create the output object, a stile.Stats() object.  We gave to tell it which simple
        # statistics to calculate.  If we want to change this list, we need to change both the
        # `simple_stats` list below, and the code afterwards that calculates and populates the
        # `result` Stats object with the statistics.  (By default it always does percentiles, though
        # we could choose to change the percentile levels.)  Also note that if we want things like
        # skewness and kurtosis, we either need to calculate them directly or use scipy, since numpy
        # does not include those.  For now we use a try/except block to import scipy and calculate
        # those values if possible, but silently ignore the import failure if scipy is not
        # available.
        try:
            import scipy.stats
            simple_stats = ['min', 'max', 'median', 'mad', 'mean', 'stddev', 'variance', 'N',
                          'skew', 'kurtosis']
        except ImportError:
            simple_stats = ['min', 'max', 'median', 'mad', 'mean', 'stddev', 'variance', 'N']

        result = stile.stile_utils.Stats(simple_stats=simple_stats)

        # Populate the basic entries, like median, mean, standard deviation, etc.
        result.min = numpy.min(use_array)
        # Now do a check for NaN / inf, and raise an exception.
        if numpy.isnan(result.min) or numpy.isinf(result.min):
            raise RuntimeError("NaN or Inf values detected in input array!")
        result.max = numpy.max(use_array)
        # To get the length, be careful: multi-dimensional arrays need flattening!
        if hasattr(use_array, 'dtype'):
            result.N = len(use_array.flatten())
        else:
            result.N = len(use_array)
        result.median = numpy.median(use_array)
        result.mad = numpy.median(numpy.abs(use_array - result.median))
        result.stddev = numpy.std(use_array)
        result.variance = numpy.var(use_array)
        result.mean = numpy.mean(use_array)

        if 'skew' in simple_stats:
            # We were able to import SciPy, so calculate skewness and kurtosis.
            result.skew = scipy.stats.skew(use_array)
            result.kurtosis = scipy.stats.kurtosis(use_array)

        # Populate the percentiles and values.
        result.percentiles = use_percentiles
        result.values = numpy.percentile(use_array, use_percentiles)

        # Print, if verbose=True.
        if verbose:
            print result.__str__()

        # Return.
        return result

def WhiskerPlotSysTest(type=None):
    """
<<<<<<< HEAD
    Initialize an instance of a BaseWhiskerPlotSysTest class, based on the 'type' kwarg given.
    Options are:
        - Star: whisker plot of shapes of PSF stars
        - PSF: whisker plot of PSF shapes at the location of PSF stars
        - Residual: whisker plot of (star shape-PSF shape)
        - BinnedStar: whisker plot of shapes of PSF stars, based on averages in pixels
        - BinnedPSF: whisker plot of PSF shapes at the location of PSF stars, based on averages in 
          pixels
        - BinnedResidual: whisker plot of (star shape-PSF shape), based on averages in pixels
        - None: an empty BaseWhiskerPlotSysTest class instance, which can be used for multiple types
          of whisker plots.  See the documentation for BaseWhiskerPlotSysTest (especially the method
          whiskerPlot) for more details.  Note that this type has a different call signature than
          the other methods and that it lacks many of the convenience variables the other
          WhiskerPlots have, such as self.objects_list and self.required_quantities.
=======
    Initialize an instance of a :class:`BaseWhiskerPlotSysTest` class, based on the ``type`` kwarg
    given. Options are:

        - **Star**: whisker plot of shapes of PSF stars
        - **PSF**: whisker plot of PSF shapes at the location of PSF stars
        - **Residual**: whisker plot of (star shape-PSF shape)
        - **None**: an empty :class:`BaseWhiskerPlotSysTest` class instance, which can be used for
          multiple types of whisker plots.  See the documentation
          for :class:`BaseWhiskerPlotSysTest` (especially the method
          :func:`whiskerPlot`) for more details.  Note that this type has a different call
          signature than the other methods and that it lacks many of the convenience variables the
          other WhiskerPlots have, such as self.objects_list and self.required_quantities.
>>>>>>> 67ae1749
    """
    if type=='Star':
        return WhiskerPlotStarSysTest()
    elif type=='PSF':
        return WhiskerPlotPSFSysTest()
    elif type=='Residual':
        return WhiskerPlotResidualSysTest()
    elif type=='BinnedStar':
        return BinnedWhiskerPlotStarSysTest()
    elif type=='BinnedPSF':
        return BinnedWhiskerPlotPSFSysTest()
    elif type=='BinnedResidual':
        return BinnedWhiskerPlotResidualSysTest()
    elif type is None:
        return BaseWhiskerPlotSysTest()
    else:
        raise ValueError('Unknown whisker plot type %s given to type kwarg'%type)

class BaseWhiskerPlotSysTest(SysTest):
    """
    A base class for Stile systematics tests that generate whisker plots. This implements the class
    method :func:`whiskerPlot`. Every child class of this class
    should use :func:`whiskerPlot` through its :func:`__call__` method. See the docstring for
    :func:`whiskerPlot` for information on how to write further tests using it.
    """
    short_name = 'whiskerplot'
    def whiskerPlot(self, x, y, g1, g2, size=None, linewidth=0.01, scale=None,
                    keylength=0.05, figsize=None, xlabel=None, ylabel=None,
                    size_label=None, xlim=None, ylim=None, equal_axis=False):
        """
        Draw a whisker plot and return a :class:`matplotlib.figure.Figure` object.
        This method has a bunch of options for controlling the appearance of a plot, which are
        explained below. To implement a child class, call this function
        within the :func:`__call__` method of the child class and return
        the :class:`matplotlib.figure.Figure` that it returns.

        :param x:               The tuple, list, or NumPy array for the x-position of objects.
        :param y:               The tuple, list, or NumPy array for the y-position of objects.
        :param g1:              The tuple, list, or Numpy array for the 1st ellipticity component
                                of objects.
        :param g2:              The tuple, list, or Numpy array for the 2nd ellipticity component
                                of objects.
        :param size:            The tuple, list, or Numpy array for the size of objects. The size
                                information is shown as color gradation.
                                [default: None, meaning do not show the size information]
        :param linewidth:       Width of whiskers in units of inches.
                                [default: 0.01]
        :param scale:           Data units per inch for the whiskers; a smaller scale is a longer
                                whisker.
                                [default: None, meaning follow the default autoscaling algorithm
                                from matplotlib]
        :param keylength:       Length of a key.
                                [default: 0.05]
        :param figsize:         Size of a figure ``(x, y)`` in units of inches.
                                [default: None, meaning use the default value of matplotlib]
        :param xlabel:          The x-axis label.
                                [default: None, meaning do not show a label for the x-axis]
        :param ylabel:          The y-axis label.
                                [default: None, meaning do not show a label for the y-axis]
        :param size_label:      The label for ``size``, which is shown at the right of the color
                                bar. [default: None, meaning do not show a size label]
        :param xlim:            Limits of x-axis ``(min, max)``.
                                [default: None, meaning do not set any limits for x]
        :param ylim:            Limits of y-axis ``(min, max)``.
                                [default: None, meaning do not set any limits for y]
        :param equal_axis:      If True, force equal scaling for the x and y axes (distance between
                                ticks of the same numerical values are equal on the x and y axes).
                                [default: False]
        :returns: a :class:`matplotlib.figure.Figure` object.
        """
        fig = plt.figure(figsize=figsize)
        ax = fig.add_subplot(1, 1, 1)

        # mask data with nan
        sel = numpy.logical_and.reduce(
            [numpy.isnan(x) == False, numpy.isnan(y) == False,
             numpy.isnan(g1) == False, numpy.isnan(g2) == False])
        sel = numpy.logical_and(sel, numpy.isnan(size) == False) if size is not None else sel
        x = x[sel]
        y = y[sel]
        g1 = g1[sel]
        g2 = g2[sel]
        size = size[sel] if size is not None else size

        # plot
        g = numpy.sqrt(g1*g1+g2*g2)
        theta = numpy.arctan2(g2, g1)/2
        gx = g * numpy.cos(theta)
        gy = g * numpy.sin(theta)
        if size is None:
            q = ax.quiver(x, y, gx, gy, units='inches',
                          headwidth=0., headlength=0., headaxislength=0.,
                          pivot='middle', width=linewidth,
                          scale=scale)
        else:
            q = ax.quiver(x, y, gx, gy, size, units='inches',
                          headwidth=0., headlength=0., headaxislength=0.,
                          pivot='middle', width=linewidth,
                          scale=scale)
            cb = fig.colorbar(q)
            if size_label is not None:
                cb.set_label(size_label)

        qk = plt.quiverkey(q, 0.5, 0.92, keylength, r'$g= %s$' % str(keylength), labelpos='W')
        if xlabel is not None:
            ax.set_xlabel(xlabel)
        if ylabel is not None:
            ax.set_ylabel(ylabel)
        if equal_axis:
            ax.axis('equal')
        if xlim is not None:
            ax.set_xlim(*xlim)
        if ylim is not None:
            ax.set_ylim(*ylim)
        return fig
    def __call__(self, *args, **kwargs):
        return self.whiskerPlot(*args, **kwargs)
    def getData(self):
        return self.data

class WhiskerPlotStarSysTest(BaseWhiskerPlotSysTest):
    """
    A class to make WhiskerPlots of stars.
    """
    short_name = 'whiskerplot_star'
    long_name = 'Make a Whisker plot of stars'
    objects_list = ['star PSF']
    required_quantities = [('x', 'y', 'g1', 'g2', 'sigma')]

    def __call__(self, array, linewidth=0.01, scale=None, figsize=None,
                 xlim=None, ylim=None):
        if 'CCD' in array.dtype.names:
            fields = list(self.required_quantities[0]) + ['CCD']
        else:
            fields = list(self.required_quantities[0])
        self.data = numpy.rec.fromarrays([array[field] for field in fields], names=fields)
        return self.whiskerPlot(array['x'], array['y'], array['g1'], array['g2'], array['sigma'],
                                linewidth=linewidth, scale=scale, figsize=figsize,
                                xlabel=r'$x$ [pixel]', ylabel=r'$y$ [pixel]',
                                size_label=r'$\sigma$ [pixel]',
                                xlim=xlim, ylim=ylim, equal_axis=True)


class WhiskerPlotPSFSysTest(BaseWhiskerPlotSysTest):
    """
    A class to make WhiskerPlots of PSF shapes.
    """
    short_name = 'whiskerplot_psf'
    long_name = 'Make a Whisker plot of PSFs'
    objects_list = ['star PSF']
    required_quantities = [('x', 'y', 'psf_g1', 'psf_g2', 'psf_sigma')]

    def __call__(self, array, linewidth=0.01, scale=None, figsize=None,
                 xlim=None, ylim=None):
        if 'CCD' in array.dtype.names:
            fields = list(self.required_quantities[0]) + ['CCD']
        else:
            fields = list(self.required_quantities[0])
        self.data = numpy.rec.fromarrays([array[field] for field in fields], names=fields)
        return self.whiskerPlot(array['x'], array['y'], array['psf_g1'], array['psf_g2'],
                                array['psf_sigma'], linewidth=linewidth, scale=scale,
                                figsize=figsize, xlabel=r'$x$ [pixel]', ylabel=r'$y$ [pixel]',
                                size_label=r'$\sigma$ [pixel]',
                                xlim=xlim, ylim=ylim, equal_axis=True)


class WhiskerPlotResidualSysTest(BaseWhiskerPlotSysTest):
    """A class to make WhiskerPlots of the (star-PSF) residuals.
    """
    short_name = 'whiskerplot_residual'
    long_name = 'Make a Whisker plot of residuals'
    objects_list = ['star PSF']
    required_quantities = [('x', 'y', 'g1', 'g2', 'sigma', 'psf_g1', 'psf_g2', 'psf_sigma')]

    def __call__(self, array, linewidth=0.01, scale=None, figsize=None,
                 xlim=None, ylim=None):
        data = [array['x'], array['y'], array['g1'] - array['psf_g1'],
                array['g2'] - array['psf_g2'], array['sigma'] - array['psf_sigma']]
        fields = ['x', 'y', 'g1-psf_g1', 'g2-psf_g2', 'sigma-psf_sigma']
        if 'CCD' in array.dtype.names:
            data += [array['CCD']]
            fields += ['CCD']
        self.data = numpy.rec.fromarrays(data, names=fields)
        return self.whiskerPlot(array['x'], array['y'], array['g1'] - array['psf_g1'],
                                array['g2'] - array['psf_g2'], array['sigma'] - array['psf_sigma'],
                                linewidth=linewidth, scale=scale,
                                figsize=figsize, xlabel=r'$x$ [pixel]', ylabel=r'$y$ [pixel]',
                                size_label=r'$\sigma$ [pixel]',
                                xlim=xlim, ylim=ylim, equal_axis=True)

class BinnedWhiskerPlotSysTest(BaseWhiskerPlotSysTest):
    def whiskerPlot(self, x, y, g1, g2, sigma, n_x=30, n_y=30, split_by_objects=True, 
                                **kwargs):
        """
        A method for making whisker plots where the whiskers represent the average value in pixels.
        Most of the arguments and keywords are the same as for 
        :func:`BaseWhiskerPlotSysTest.whiskerPlot`, with the following additional keywords:
        
        @param n_x              Number of pixels to use in the x-coordinate [default: 30]
        @param n_y              Number of pixels to use in the y-coordinate [default: 30]
        @param split_by_objects If True, make the pixels so there are an equal number of objects
                                in each column or row. (Note this doesn't guarantee equal number
                                in each pixel, just each column or row of pixels in total.)  If 
                                False, instead use equal binning in the x- or y-coordinate, eg
                                (0, 10, 20, 30...) for the bin endpoints.  [default: True]
        """
        new_x = []
        new_y = []
        new_g1 = []
        new_g2 = []
        new_sigma = []
        if split_by_objects:
            bin_x = numpy.percentile(x, numpy.linspace(0, 100, num=n_x+1, endpoint=True))
            bin_y = numpy.percentile(y, numpy.linspace(0, 100, num=n_y+1, endpoint=True))
        else:
            bin_x = numpy.linspace(numpy.min(x), numpy.max(x), num=n_x, endpoint=True)
            bin_y = numpy.linspace(numpy.min(y), numpy.max(y), num=n_y, endpoint=True)
        for lo_x, hi_x in zip(bin_x[:-1], bin_x[1:]):
            for lo_y, hi_y in zip(bin_y[:-1], bin_y[1:]):
                mask = (x>lo_x) & (x<=hi_x) & (y>lo_y) & (y<=hi_y)
                if numpy.any(mask): # guard against objectless pixells
                    new_x.append(numpy.mean(x[mask]))
                    new_y.append(numpy.mean(y[mask]))
                    new_g1.append(numpy.mean(g1[mask]))
                    new_g2.append(numpy.mean(g2[mask]))
                    new_sigma.append(numpy.mean(sigma[mask]))
        new_x = numpy.asarray(new_x)
        new_y = numpy.asarray(new_y)
        new_g1 = numpy.asarray(new_g1)
        new_g2 = numpy.asarray(new_g2)
        new_sigma = numpy.asarray(new_sigma)
        return super(BinnedWhiskerPlotSysTest, self).whiskerPlot(
                                        new_x, new_y, new_g1, new_g2, new_sigma, **kwargs)             
            
class BinnedWhiskerPlotStarSysTest(BinnedWhiskerPlotSysTest, WhiskerPlotStarSysTest):
    short_name = 'binned_whiskerplot_star'
    long_name = 'Make a binned whisker plot of stars'
    objects_list = ['star PSF']
    required_quantities = [('x', 'y', 'g1', 'g2', 'sigma')]
        
class BinnedWhiskerPlotPSFSysTest(BinnedWhiskerPlotSysTest, WhiskerPlotPSFSysTest):
    short_name = 'binned_whiskerplot_psf'
    long_name = 'Make a binned whisker plot of PSFs'
    objects_list = ['star PSF']
    required_quantities = [('x', 'y', 'psf_g1', 'psf_g2', 'psf_sigma')]
        
class BinnedWhiskerPlotResidualSysTest(BinnedWhiskerPlotSysTest, WhiskerPlotResidualSysTest):
    short_name = 'whiskerplot_residual'
    long_name = 'Make a Whisker plot of residuals'
    objects_list = ['star PSF']
    required_quantities = [('x', 'y', 'g1', 'g2', 'sigma', 'psf_g1', 'psf_g2', 'psf_sigma')]


class HistogramSysTest(SysTest):
    """
    A base class for Stile systematics tests that generate histograms.

    Like the :class:`StatSysTest`, :class:`HistogramSysTest` has a number of options which can be
    set either upon initialization or at runtime.  When set at initialization, the options will hold
    for any call to the object that doesn't explicitly override them; when set during a call, the
    options will hold only for that call.

    See the documentation for the method :func:`HistoPlot` for a list of available kwargs.

    This class uses some code from the AstroML package, (c) Jake Vanderplas 2012-2013, under a
    BSD license--please see the code file for the full text of the license.
    """

    short_name = 'histogram'
    # Note: if you change the defaults here, change the docstring for the HistoPlot method.
    def __init__(self, field=None, binning_style='manual', nbins=50,
                 weights=None, limits=None, figsize=None, normed=False,
                 histtype='stepfilled', xlabel=None, ylabel=None,
                 xlim=None, ylim=None, hide_x=False, hide_y=False,
                 cumulative=False, align='mid', rwidth=0.9,
                 log=False, color='k', alpha=1.0,
                 text=None, text_x=0.90, text_y=0.90, fontsize=12,
                 linewidth=2.0, vlines=None, vcolor='k'):
        self.field = field
        self.binning_style = binning_style
        self.nbins = nbins
        self.weights = weights
        self.limits = limits
        self.figsize = figsize
        self.normed = normed
        self.histtype = histtype
        self.xlabel = xlabel
        self.ylabel = ylabel
        self.xlim = xlim
        self.ylim = ylim
        self.hide_x = hide_x
        self.hide_y = hide_y
        self.cumulative = cumulative
        self.align = align
        self.rwidth = rwidth
        self.log = log
        self.color = color
        self.alpha = alpha
        self.text = text
        self.text_x = text_x
        self.text_y = text_y
        self.fontsize = fontsize
        self.linewidth = linewidth
        self.vlines = vlines
        self.vcolor = vcolor

    def get_param_value(self, param, ii, data_dim, multihist=False):
        if type(param) is list and multihist:
            if len(param) == data_dim:
                param_use = param[ii]
            else:
                param_use = param[0]
        elif type(param) is list:
            param_use = param[0]
        else:
            param_use = param
        return param_use

    """
    The Scott rule for bin size
    This function is directly copied from the astroML library
    (astroMl/density_estimation/histtool.py)
    with some updates to the doc style since we're not using numpydoc.
    """
    def scotts_bin_width(self, data, return_bins=False):
        r"""Return the optimal histogram bin width using Scott's rule:

        :param array-like data: observed (one-dimensional) data
        :param bool return_bins:  (optional) if True, then return the bin edges

        :returns: width(float), optimal bin width using Scott's rule; bins(ndarray), bin edges
                  returned if `return_bins` is True

        Notes:
        The optimal bin width is

        .. math::
            \Delta_b = \frac{3.5\sigma}{n^{1/3}}

        where :math:`\sigma` is the standard deviation of the data, and
        :math:`n` is the number of data points.

        See Also: knuth_bin_width; freedman_bin_width; astroML.plotting.hist
        """
        data = numpy.asarray(data)
        if data.ndim != 1:
            raise ValueError("data should be one-dimensional")

        n = data.size
        sigma = numpy.std(data)

        dx = 3.5 * sigma * 1. / (n ** (1. / 3))

        if return_bins:
            Nbins = numpy.ceil((data.max() - data.min()) * 1. / dx)
            Nbins = max(1, Nbins)
            bins = data.min() + dx * numpy.arange(Nbins + 1)
            return dx, bins
        else:
            return dx

    """
    The Freedman-Diaconis rule of bin size
    This function is directly copied from the astroML library
    (astroMl/density_estimation/histtool.py)
    with some updates to the doc style since we're not using numpydoc.
    """
    def freedman_bin_width(self, data, return_bins=False):
        r"""Return the optimal histogram bin width using the Freedman-Diaconis
            rule

        :param array-like data: observed (one-dimensional) data
        :param bool return_bins: (optional) if True, then return the bin edges

        :returns: width(float), optimal bin width using the Freedman-Diaconis rule; bins(ndarray),
                  bin edges returned if `return_bins` is True

        Notes:
        The optimal bin width is

        .. math::
            \Delta_b = \frac{2(q_{75} - q_{25})}{n^{1/3}}

        where :math:`q_{N}` is the :math:`N` percent quartile of the data, and
        :math:`n` is the number of data points.

        See Also: knuth_bin_width; scotts_bin_width; astroML.plotting.hist
        """
        data = numpy.asarray(data)
        if data.ndim != 1:
            raise ValueError("data should be one-dimensional")

        n = data.size
        if n < 4:
            raise ValueError("data should have more than three entries")

        dsorted = numpy.sort(data)
        v25 = dsorted[n / 4 - 1]
        v75 = dsorted[(3 * n) / 4 - 1]

        dx = 2 * (v75 - v25) * 1. / (n ** (1. / 3))

        if return_bins:
            Nbins = numpy.ceil((dsorted[-1] - dsorted[0]) * 1. / dx)
            Nbins = max(1, Nbins)
            bins = dsorted[0] + dx * numpy.arange(Nbins + 1)
            return dx, bins
        else:
            return dx

    """
    Generate the histogram
    """
    # All of these defaults are None because they're set in the initalization and we want to be able
    # to tell the difference between "I don't care, use the default" and "override initialization,
    # use this value". Otherwise there could be a conflict for kwargs that have non-None defaults.
    def HistoPlot(self, data_list, field=None, binning_style=None, nbins=None,
                  weights=None, limits=None, figsize=None, normed=None,
                  histtype=None, xlabel=None, ylabel=None,
                  xlim=None, ylim=None, hide_x=None, hide_y=None,
                  cumulative=None, align=None, rwidth=None,
                  log=None, color=None, alpha=None,
                  text=None, text_x=None, text_y=None, fontsize=None,
                  linewidth=None, vlines=None, vcolor=None):

        """
        Draw a histogram and return a :class:`matplotlib.figure.Figure` object.

        This method has a bunch of options for controlling the appearance of
        the histogram, which are explained below.

        :param data_list:    The 1-dimensional NumPy array or a list of Numpy arrays
                             for plotting histograms; or, a formatted array plus a `field`
                             parameter (either at class initalization or as a kwarg).
        :param field:        The field of data to be used, if data_list is a formatted array.
                             This can be iterable if multiple formatted arrays are passed to
                             data_list, but must have the same length as data_list.
                             If multiple formatted arrays are passed to data_list but only one
                             field kwarg is given, the same field will be used in every array.
        :param binning_style: Different selections of Histogram bin size.

                              - 'scott' :   Use Scott's rule to decide the bin size.
                              - 'freedman': Use the Freedman-Diaconis rule to decide the bin
                                size.
                              - 'manual' :  Manually select a fixed number of bins.

                             [default: binning_style='manual']
        :param nbins:        The number of bins if binning_style = 'manual' is selected.
                             [Default: nbins = 50]
        :param weights:      An array of weights, or True to use the 'w' column from
                             the data array. [Default: None]
        :param limits:       The [min, max] limits to trim the data before the
                             histogram is made.
                             [Default: limits = None]
        :param normed:       Whether the normalized histogram is shown.
                             [Default: normed = False]
        :param cumulative:   Whether the cumulative histogram is shown.
                             [Default: cumulative = False]
        :param histtype:     The type of histogram to show.

                             - 'bar'        : Tradition bar-type histogram.
                             - 'step'       : Unfilled lineplot-type histogram.
                             - 'stepfilled' : Filled lineplot-type histogram.

                             [Default: histtype = 'stepfilled']
        :param align:        Where the bars are centered relative to bin edges
                             = 'left', 'mid', or 'right'.
                             [Default: align = 'mid' ]
        :param rwidth:       The relative width of the bars as a fraction of the
                             bin width. Ignored for histtype = 'step' or
                             'stepfilled'.
                             [Default = None]
        :param log:          If True, the histogram axis will be set to a log scale.
                             [Default = False]
        :param color:        Color of the histogram.
                             [Default = None, which will use the standard color sequence]
        :param figsize:      Size of a figure (x, y) in units of inches..
                             [Default: None, meaning use the default value of matplotlib]
        :param xlabel:       The x-axis label.
                             [Default: None, meaning do not show a label for the x-axis]
        :param ylabel:       The y-axis label.
                             [Default: None, meaning do not show a label for the y-axis]
        :param xlim:         Limits of x-axis (min, max).
                             [Default: None, meaning do not set any limits for x]
        :param ylim:         Limits of y-axis (min, max).
                             [Default: None, meaning do not set any limits for y]
        :param hide_x:       Whether hide the labels for x-axis.
                             [Default: hide_x = False]
        :param hide_y:       Whether hide the labels for y-axis.
                             [Default: hide_y = False]
        :param alpha:        0.0 transparent through 1.0 opaque
                             [Default: alpha = 1.0]
        :param linewidth:    With of the vertical lines
                             [Default: linewidth = 2.0]
        :param text:         Text to put on the figure
                             [Default: None]
        :param text_x:       The X-coordinate of the text on the plot
                             [Default: text_x = 0.9]
        :param text_y:       The Y-coordinate of the test on the plot
                             [Default: text_y = 0.9]
        :param fontsize:     Font size of the text
                             [Default: fontsize = 12]
        :param vlines:       Locations to plot vertical lines to indicate interesting
                             values.
                             [Default: None]
        :param vcolor:       Color or a list of color for vertical lines to plot.
                             [Default: 'k']

        :returns: a :class:`matplotlib.figure.Figure` object.
        """

        # Get defaults from the class attributes if necessary
        for key_name in ['field', 'binning_style', 'nbins', 'weights', 'limits', 'figsize',
                         'normed', 'histtype', 'xlabel', 'ylabel', 'xlim', 'ylim', 'hide_x',
                         'hide_y', 'cumulative', 'align', 'rwidth', 'log', 'color', 'alpha', 'text',
                         'text_x', 'text_y', 'fontsize', 'linewidth', 'vlines', 'vcolor']:
            exec('if %s is None: %s = self.%s'%(key_name, key_name, key_name))

        ## Define the plot
        hist = plt.figure(figsize=figsize)
        ax   = hist.add_subplot(1, 1, 1)

        data_dim = len(data_list)
        for ii in range(data_dim):

            if type(data_list[0]) is list or type(data_list[0]) is numpy.ndarray:
                multihist = True
                data = data_list[ii]
            else:
                multihist = False
                data = data_list

            if field is not None:
                if not isinstance(field, str) and hasattr(field, '__iter__'):
                    if len(field)!=data_dim or not multihist:
                        raise RuntimeError('Different length lists of data & lists of fields!')
                    data = data[field][ii]
                else:
                    data = data[field]


            # mask data with NaN
            data = data[numpy.isnan(data) == False]
            data = numpy.asarray(data)

            # trim the data if necessary
            if limits is not None:
                data = data[(data >= limits[0]) & (data <= limits[1])]

            # decide which bin style to use
            style_use = self.get_param_value(binning_style, ii, data_dim,
                                             multihist=multihist)

            # now support constant bin size, Scott rule, and Freedman rule
            if style_use in ['scott', 'freedman', 'manual']:
                if (style_use is 'scott'):
                    "Use the Scott rule"
                    dx, bins = self.scotts_bin_width(data, True)
                elif style_use is 'freedman':
                    "Use the Freedman rule"
                    dx, bins = self.freedman_bin_width(data, True)
                elif style_use is 'manual':
                    bins = nbins
            else:
                print "Unrecognized code for binning style, use default instead!"
                bins = nbins

            if weights is True:
                weights = data['w']

            # decide if weight is presented
            if weights is not None and multihist:
                if len(weights) == data_dim:
                    weight_use = weights[ii]
                else:
                    import warnings
                    warnings.warn("Inconsistent shape between data and weights! No weight is used!")
                    weight_use = None
            elif weights is not None:
                if len(weights) == len(data):
                    weight_use = weights
                else:
                    import warnings
                    warnings.warn("Inconsistent shape between data and weights! No weight is used!")
                    weight_use = None
            else:
                import warnings
                warnings.warn("The format of given weights cannot be understood! No weight is used!")
                weight_use = None

            # decide which histtype to use
            hist_use = self.get_param_value(histtype, ii, data_dim,
                                            multihist=multihist)
            # the color of the histogram
            color_use = self.get_param_value(color, ii, data_dim,
                                             multihist=multihist)
            # the transparency of the histogram
            alpha_use = self.get_param_value(alpha, ii, data_dim,
                                             multihist=multihist)
            # the relative width of the bar
            rwidth_use = self.get_param_value(rwidth, ii, data_dim,
                                              multihist=multihist)
            # the width of the vertical line
            lwidth_use = self.get_param_value(linewidth, ii, data_dim,
                                              multihist=multihist)

            # make the histogram
            counts, edges, patches = ax.hist(data, bins,
                                             weights = weight_use,
                                             histtype = hist_use,
                                             color = color_use,
                                             normed = normed,
                                             cumulative = cumulative,
                                             alpha = alpha_use,
                                             rwidth = rwidth_use,
                                             log = log,
                                             align = align,
                                             linewidth = lwidth_use
                                            )

            # outline the filled region
            if hist_use is 'stepfilled':
                counts, edges, patches = ax.hist(data, bins,
                                                 weights = weight_use,
                                                 histtype = 'step',
                                                 color = 'k',
                                                 normed = normed,
                                                 cumulative = cumulative,
                                                 alpha = 1.0,
                                                 rwidth = rwidth_use,
                                                 log = log,
                                                 align = align,
                                                 linewidth = 1.0
                                                )

            ymin, ymax = ax.get_ylim()

            if not multihist:
                break

        # add the text when necessary
        if text is not None:
            ax.text(text_x, text_y, text, transform=ax.transAxes,
                    ha='right', va='top', fontsize=fontsize)

        # add vertical lines when necessary
        if vlines is not None and not hasattr(vlines, '__iter__'):
            for jj in range(len(vlines)):
                vline_use = vlines[jj]

                if type(vcolor) == list:
                    if len(vcolor) == len(vlines):
                        vcolor_use = vcolor[jj]
                    else:
                        vcolor_use = vcolor[0]
                else:
                    vcolor_use = vcolor

                ax.vlines(vline_use, ymin, ymax, colors=vcolor_use,
                          linestyle='dashed',
                          linewidth=1.8)

        if xlabel is not None:
            ax.set_xlabel(xlabel)
        if ylabel is not None:
            ax.set_ylabel(ylabel)

        if xlim is not None:
            ax.set_xlim(*xlim)
        if ylim is not None:
            ax.set_ylim(*ylim)

        if hide_x:
            ax.xaxis.set_major_formatter(plt.NullFormatter())
        if hide_y:
            ax.yaxis.set_major_formatter(plt.NullFormatter())

        return hist
    def __call__(self, *args, **kwargs):
        return self.HistoPlot(*args, **kwargs)

def ScatterPlotSysTest(type=None):
    """
    Initialize an instance of a :class:`BaseScatterPlotSysTest` class, based on the ``type`` kwarg
    given. Options are:

        - **StarVsPSFG1**: star vs PSF g1
        - **StarVsPSFG2**: star vs PSF g2
        - **StarVsPSFSigma**: star vs PSF sigma
        - **ResidualVsPSFG1**: (star - PSF) g1 vs PSF g1
        - **ResidualVsPSFG2**: (star - PSF) g2 vs PSF g2
        - **ResidualVsPSFSigma**: (star - PSF) sigma vs PSF sigma
        - **ResidualSigmaVsPSFMag**: (star - PSF)/PSF sigma vs PSF magnitude
        - **None**: an empty :class:`BaseScatterPlotSysTest` class instance, which can be used for
          multiple types of scatter plots.  See the documentation
          for :class:`BaseScatterPlotSysTest` (especially the method
          :func:`scatterPlot <BaseScatterPlotSysTest.scatterPlot>`) for more details.  Note that
          this type has a different call signature than the other methods and that it lacks many of
          the convenience variables the other ScatterPlots have, such as self.objects_list and
          self.required_quantities.
    """
    if type=='StarVsPSFG1':
        return ScatterPlotStarVsPSFG1SysTest()
    elif type=='StarVsPSFG2':
        return ScatterPlotStarVsPSFG2SysTest()
    elif type=='StarVsPSFSigma':
        return ScatterPlotStarVsPSFSigmaSysTest()
    elif type=='ResidualVsPSFG1':
        return ScatterPlotResidualVsPSFG1SysTest()
    elif type=='ResidualVsPSFG2':
        return ScatterPlotResidualVsPSFG2SysTest()
    elif type=='ResidualVsPSFSigma':
        return ScatterPlotResidualVsPSFSigmaSysTest()
    elif type is None:
        return BaseScatterPlotSysTest()
    else:
        raise ValueError('Unknown scatter plot type %s given to type kwarg'%type)

class BaseScatterPlotSysTest(SysTest):
    """
    A base class for Stile systematics tests that generate scatter plots. This implements the class
    method :func:`scatterPlot` and a :func:`__call__` method that sets up the data.
    Child classes should use :func:`super()` to access this call method; see examples in the
    existing code base.
    """
    short_name = 'scatterplot'
    def __call__(self, array, x_field, y_field, yerr_field, z_field=None, residual=False,
                 per_ccd_stat=None, xlabel=None, ylabel=None, zlabel=None, color="",
                 lim=None, equal_axis=False, linear_regression=False, reference_line=None):
        """
        Draw a scatter plot and return a :class:`matplotlib.figure.Figure` object.
        This method has a bunch of options for controlling appearance of a plot, which is
        explained below.

        :param array:           A structured NumPy array which contains data to be plotted.
        :param x_field:         The name of the field in ``array`` to be used for x.
        :param y_field:         The name of the field in ``array`` to be used for y.
        :param yerr_field:      The name of the field in ``array`` to be used for y error.
        :param z_field:         The name of the field in ``array`` to be used for z, which appears
                                as the colors of scattered points.
                                [default: None, meaning there is no additional quantity]
        :param residual:        Show residual between x and y on the y-axis.
                                [default: False, meaning y value itself is on the y-axis]
        :param per_ccd_stat:    Which statistics (median, mean, or None) to be calculated within
                                each CCD.
                                [default: None, meaning no statistics are calculated]
        :param xlabel:          The label for the x-axis.
                                [default: None, meaning do not show a label on the x-axis]
        :param ylabel:          The label for the y-axis.
                                [default: None, meaning do not show a label on the y-axis]
        :param zlabel:          The label for the z values which appears at the side of the color
                                bar.
                                [default: None, meaning do not show a label of z values]
        :param color:           The color of scattered points. This color is also applied to
                                linear regression if argument ``linear_regression`` is True. This
                                parameter is ignored when z is not None. In this case, the
                                color of linear regression is set to blue.
                                [default: None, meaning follow a matplotlib's default color]
        :param lim:             The limit of the axes. This can be specified explicitly by
                                using tuples such as ``((xmin, xmax), (ymin, ymax))``.
                                If one passes float ``p``, this routine calculates the p%-percentile
                                around the median for each axis.
                                [default: None, meaning do not set any limits]
        :param equal_axis:      If True, force ticks of the x-axis and y-axis equal to each other.
                                [default: False]
        :param linear_regression: If True, perform linear regression for x and y and plot a
                                regression line. If yerr is not None, perform the linear
                                regression incorporating the error into the standard chi^2
                                and plot a regression line with a 1-sigma allowed region.
                                [default: False]
        :param reference_line:  Draw a reference line. If ``reference_line == 'one-to-one'``,
                                ``x=y`` is drawn. If ``reference_line == 'zero'``, ``y=0`` is drawn.
                                A user-specific function can be used by passing an object which
                                has an attribute :func:`__call__` and returns a 1-d Numpy array.
        :returns:               a :class:`matplotlib.figure.Figure` object
        """
        if per_ccd_stat:
            if z_field is None:
                z = None
                x, y, yerr = self.getStatisticsPerCCD(array['CCD'], array[x_field],
                                                      array[y_field], yerr=array[yerr_field],
                                                      stat=per_ccd_stat)
                self.data = numpy.rec.fromarrays([list(set(array['CCD'])), x,
                                                  y, yerr],
                                                 names=['ccd',
                                                        x_field,
                                                        y_field,
                                                        yerr_field])
            else:
                x, y, yerr, z = self.getStatisticsPerCCD(array['CCD'], array[x_field],
                                                      array[y_field], yerr=array[yerr_field],
                                                      z=array[z_field], stat=per_ccd_stat)
                self.data = numpy.rec.fromarrays([list(set(array['CCD'])), x,
                                                  y, yerr, zz],
                                                 names=['ccd',
                                                        x_field,
                                                        y_field,
                                                        yerr_field,
                                                        z_field])
        else:
            if z_field is None:
                z = None
                x, y, yerr = array[x_field], array[y_field], array[yerr_field]
                self.data = numpy.rec.fromarrays([x, y, yerr],
                                                 names=[x_field,
                                                        y_field,
                                                        yerr_field])
            else:
                x, y, yerr, z = array[x_field], array[y_field], array[yerr_field], array[z_field]
                self.data = numpy.rec.fromarrays([x, y, yerr, z],
                                                 names=[x_field,
                                                        y_field,
                                                        yerr_field,
                                                        z_field])
        y = y-x if residual else y
        return self.scatterPlot(x, y, yerr, z,
                                xlabel=xlabel, ylabel=ylabel,
                                color=color, lim=lim, equal_axis=False,
                                linear_regression=True, reference_line=reference_line)

    def getData(self):
        """
        Returns data used for scatter plot.

        :returns: :func:`stile_utils.FormatArray <stile.stile_utils.FormatArray>` object
        """

        return self.data

    def scatterPlot(self, x, y, yerr=None, z=None, xlabel=None, ylabel=None, zlabel=None, color="",
                    lim=None, equal_axis=False, linear_regression=False, reference_line=None):
        """
        Draw a scatter plot and return a :class:`matplotlib.figure.Figure` object.
        This method has a bunch of options for controlling appearance of a plot, which is
        explained below.

        :param x:               The tuple, list, or NumPy array for x-axis.
        :param y:               The tuple, list, or NumPy array for y-axis.
        :param yerr:            The tuple, list, or Numpy array for error of the y values.
                                [default: None, meaning do not plot an error]
        :param z:               The tuple, list, or Numpy array for an additional quantity
                                which appears as colors of scattered points.
                                [default: None, meaning there is no additional quantity]
        :param xlabel:          The label of x-axis.
                                [default: None, meaning do not show a label of x-axis]
        :param ylabel:          The label of y-axis.
                                [default: None, meaning do not show a label of y-axis]
        :param zlabel:          The label of z values which appears at the side of color bar.
                                [default: None, meaning do not show a label of z values]
        :param color:           The color of scattered points. This color is also applied to linear
                                regression if argument ``linear_regression`` is True. This parameter
                                is ignored when z is not None. In this case, the color of linear
                                regression is set to blue.
                                [default: None, meaning follow a matplotlib's default color]
        :param lim:             The limit of axis. This can be specified explicitly by
                                using tuples such as ``((xmin, xmax), (ymin, ymax))``.
                                If one passes float p, it calculate p%-percentile around median
                                for each of x-axis and y-axis.
                                [default: None, meaning do not set any limits]
        :param equal_axis:      If True, force ticks of the x-axis and y-axis equal to each other.
                                [default: False]
        :param linear_regression: If True, perform linear regression for x and y and plot a
                                regression line. If yerr is not None, perform the linear
                                regression incorporating the error into the standard chi^2
                                and plot a regression line with a 1-sigma allowed region.
        :param reference_line:  Draw a reference line. If ``reference_line == 'one-to-one'``,
                                ``x=y`` is drawn. If ``reference_line == 'zero'``, ``y=0`` is drawn.
                                A user-specific function can be used by passing an object which has
                                an attribute :func:`__call__` and returns a 1-d Numpy array.
                                [default: False]
        :returns:                a :class:`matplotlib.figure.Figure` object
        """
        fig = plt.figure()
        ax = fig.add_subplot(1, 1, 1)

        # mask data with nan. Emit a warning if an array has nan in it.
        x_isnan = numpy.isnan(x)
        y_isnan = numpy.isnan(y)
        import warnings
        if numpy.sum(x_isnan) != 0:
            warnings.warn('There are %s nans in x, out of %s.' % (numpy.sum(x_isnan), len(x_isnan)))
        if numpy.sum(y_isnan) != 0:
            warnings.warn('There are %s nans in y, out of %s.' % (numpy.sum(y_isnan), len(y_isnan)))
        sel = numpy.logical_and(numpy.invert(x_isnan), numpy.invert(y_isnan))
        if yerr is not None:
            yerr_isnan = numpy.isnan(yerr)
            if numpy.sum(yerr_isnan) != 0:
                warnings.warn('There are %s nans in yerr, out of %s.'
                             % (numpy.sum(yerr_isnan), len(yerr_isnan)))
            sel = numpy.logical_and(sel, numpy.invert(yerr_isnan))
        if z is not None:
            z_isnan = numpy.isnan(z)
            if numpy.sum(z_isnan) != 0:
                warnings.warn('There are %s nans in z, out of %s.'
                             % (numpy.sum(z_isnan), len(z_isnan)))
            sel = numpy.logical_and(sel, numpy.invert(z_isnan))
        x = x[sel]
        y = y[sel]
        yerr = yerr[sel] if yerr is not None else None
        z = z[sel] if z is not None else None

        # load axis limits if argument lim is ((xmin, xmax), (ymin, ymax))
        if isinstance(lim, tuple):
            xlim = lim[0]
            ylim = lim[1]

        # calculate n-sigma limits around mean if lim is float
        elif isinstance(lim, float):
            p = lim
            xlim = (numpy.percentile(x, 50.-0.5*p), numpy.percentile(x, 50.+0.5*p))
            ylim = (numpy.percentile(y, 50.-0.5*p), numpy.percentile(y, 50.+0.5*p))
        # in other cases (except for the default value None), raise an exception
        elif lim is not None:
            raise TypeError('lim should be ((xmin, xmax), (ymin, ymax)) or'
                            '`float` to indicate p%-percentile around median.')
        else:
            # Even if lim = None, we want to set limits. Limits set by matplotlib looks uneven
            # probably because it seems to pick round numbers for the endpoints (eg -0.2 and 0.2).
            xlim = (numpy.min(x)-0.05*(numpy.max(x)-numpy.min(x)),
                    numpy.max(x)+0.05*(numpy.max(x)-numpy.min(x)))
            # We apply the same thing to y. However, when y has error, setting the limit may cut out
            # error, so we just leave it.
            if yerr is None:
                ylim = (numpy.min(y)-0.05*(numpy.max(y)-numpy.min(y)),
                        numpy.max(y)+0.05*(numpy.max(y)-numpy.min(y)))
            else:
                ylim = None

        # plot
        if z is None:
            if yerr is None:
                p = ax.plot(x, y, ".%s" % color)
            else:
                p = ax.errorbar(x, y, yerr, fmt=".%s" % color)
            # store color for latter use
            used_color = p[0].get_color()
        else:
            if yerr is not None:
                plt.errorbar(x, y, yerr=yerr, linestyle="None", color="k", zorder=0)
            plt.scatter(x, y, c=z, zorder=1)
            cb = plt.colorbar()
            used_color = "b"

        # make axes ticks equal to each other if specified
        if equal_axis:
            ax.axis("equal")

        # set axis limits if specified
        if xlim is not None:
            ax.set_xlim(*xlim)
        if ylim is not None:
            ax.set_ylim(*ylim)

        # set up x value for linear regression or a reference line
        if linear_regression or reference_line is not None:
            # set x limits of a regression line.
            # If equal_axis is False, just use x limits set to axis.
            if not equal_axis:
                xlimtmp = ax.get_xlim()
            # If equal_axis is True, x limits may not reflect an actual limit of a plot,e.g., if
            # y limits are wider than x limits, an actual limit along the x-axis becomes wider
            # than what we specified although a value tied to a matplotlib.axes object remains
            # the same, which can result in a regression line truncated in smaller range along
            # x-axis if we simply use ax.get_xlim() to the regression line. To avoid this,
            # take a wider range between x limits and y limits, and set this range to
            # the x limit of a regression line.
            else:
                d = numpy.max([ax.get_xlim()[1] - ax.get_xlim()[0],
                               ax.get_ylim()[1] - ax.get_ylim()[0]])
                xlimtmp = [numpy.average(x)-0.5*d, numpy.average(x)+0.5*d]
            xtmp = numpy.linspace(*xlimtmp)

        # perform linear regression if specified
        if linear_regression:
            if yerr is None:
                m, c = self.linearRegression(x, y)
                ax.plot(xtmp, m*xtmp+c, "--%s" % used_color)
            else:
                m, c, cov_m, cov_c, cov_mc = self.linearRegression(x, y, err=yerr)
                ax.plot(xtmp, m*xtmp+c, "--%s" % used_color)
                y = m*xtmp+c
                # calculate yerr using the covariance
                yerr = numpy.sqrt(xtmp**2*cov_m + 2.*xtmp*cov_mc + cov_c)
                ax.fill_between(xtmp, y-yerr, y+yerr, facecolor=used_color,
                                edgecolor=used_color, alpha=0.5)
                ax.annotate(r"$m=%.4f\pm%.4f$" %(m, numpy.sqrt(cov_m))+"\n"+
                            r"$c=%.4f\pm%.4f$" %(c, numpy.sqrt(cov_c)), xy=(0.75, 0.05),
                            xycoords='axes fraction')

        # draw a reference line
        if reference_line is not None:
            if isinstance(reference_line, str):
                if reference_line == "one-to-one":
                    ax.plot(xtmp, xtmp, "--k")
                elif reference_line == "zero":
                    ax.plot(xtmp, numpy.zeros(xtmp.shape), "--k")
            elif hasattr(reference_line, '__call__'):
                y = reference_line(xtmp)
                if len(numpy.array(y).shape) != 1 or len(y) != len(xtmp):
                    raise TypeError('an object for reference_line should return a 1-d array whose'
                                    'size is the same as input')
                ax.plot(xtmp, y, "--k")
            else:
                raise TypeError("reference_line should be str 'one-to-one' or 'zero',"
                                "or an object which has atttibute '__call__'.")

        # set axis labels if specified
        if xlabel is not None:
            ax.set_xlabel(xlabel)
        if ylabel is not None:
            ax.set_ylabel(ylabel)
        if zlabel is not None:
            cb.set_label(zlabel)

        fig.tight_layout()

        return fig

    def linearRegression(self, x, y, err=None):
        """
        Perform linear regression (y=mx+c). If error is given, it returns covariance.

        :param x:               NumPy array for x.
        :param y:               NumPy array for y.
        :param err:             Numpy array for y error.
                                [default: None, meaning do not consider y error]
        :returns:               m, c. If err is not None, m, c, cov_m, cov_c, cov_mc.
        """

        e = numpy.ones(x.shape) if err is None else err
        S = numpy.sum(1./e**2)
        Sx = numpy.sum(x/e**2)
        Sy = numpy.sum(y/e**2)
        Sxx = numpy.sum(x**2/e**2)
        Sxy = numpy.sum(x*y/e**2)
        Delta = S*Sxx - Sx**2
        m = (S*Sxy-Sx*Sy)/Delta
        c = (Sxx*Sy-Sx*Sxy)/Delta
        if err is None:
            return m, c
        else:
            cov_m = S/Delta
            cov_c = Sxx/Delta
            cov_mc = -Sx/Delta
            return m, c, cov_m, cov_c, cov_mc

    def getStatisticsPerCCD(self, ccds, x, y, yerr=None, z=None, stat="median"):
        """
        Calculate median or mean for x and y (and z if specified) for each ccd.

        :param ccds:       NumPy array for ccds, an array in which each element indicates
                           ccd id of each data point.
        :param x:          NumPy array for x.
        :param y:          NumPy array for y.
        :param yerr:       Numpy array for y error.
                           [default: None, meaning do not consider y error]
        :param z:          NumPy array for z.
                           [default: None, meaning do not statistics for z]
        :returns:          x_ave, y_ave, y_ave_std.
        """
        if stat == "mean":
            x_ave = numpy.array([numpy.average(x[ccds == ccd])
                                 for ccd in set(ccds)])
            if yerr is None:
                y_ave = numpy.array([numpy.average(y[ccds == ccd])
                                     for ccd in set(ccds)])
                y_ave_std = numpy.array([numpy.std(y[ccds == ccd])/
                                         numpy.sqrt(len(y[ccds == ccd]))
                                         for ccd in set(ccds)])
            # calculate y and its std under the inverse variance weight if yerr is given
            else:
                y_ave = numpy.array([numpy.sum(y[ccds == ccd]/
                                               yerr[ccds == ccd]**2)/
                                     numpy.sum(1./yerr[ccds == ccd]**2)
                                     for ccd in set(ccds)])
                y_ave_std = numpy.array([numpy.sqrt(1./numpy.sum(1./yerr[ccds == ccd]**2
                                                                 ))
                                         for ccd in set(ccds)])
            if z is not None:
                z_ave = numpy.array([numpy.average(z[ccds == ccd])
                                     for ccd in set(ccds)])
                return x_ave, y_ave, y_ave_std, z_ave
            else:
                return x_ave, y_ave, y_ave_std
        elif stat == "median":
            x_med = numpy.array([numpy.median(x[ccds == ccd])
                                 for ccd in set(ccds)])
            y_med = numpy.array([numpy.median(y[ccds == ccd])
                                 for ccd in set(ccds)])
            y_med_std = numpy.array([numpy.sqrt(numpy.pi/2.)*numpy.std(y[ccds == ccd])
                                     /numpy.sqrt(len(y[ccds == ccd]))
                                     for ccd in set(ccds)])
            if z is not None:
                z_med = numpy.array([numpy.median(z[ccds == ccd])
                                     for ccd in set(ccds)])
                return x_med, y_med, y_med_std, z_med
            else:
                return x_med, y_med, y_med_std
        else:
            raise ValueError('stat should be mean or median.')

class ScatterPlotStarVsPSFG1SysTest(BaseScatterPlotSysTest):
    """
    A class to make ScatterPlots of star vs PSF g1 values
    """
    short_name = 'scatterplot_star_vs_psf_g1'
    long_name = 'Make a scatter plot of star g1 vs psf g1'
    objects_list = ['star PSF']
    required_quantities = [('g1', 'g1_err', 'psf_g1')]

    def __call__(self, array, per_ccd_stat=None, color='', lim=None):
        return super(ScatterPlotStarVsPSFG1SysTest,
                     self).__call__(array, 'psf_g1', 'g1', 'g1_err', residual=False,
                                    per_ccd_stat=per_ccd_stat, xlabel=r'$g^{\rm PSF}_1$',
                                    ylabel=r'$g^{\rm star}_1$', color=color, lim=lim,
                                    equal_axis=False, linear_regression=True,
                                    reference_line='one-to-one')


class ScatterPlotStarVsPSFG2SysTest(BaseScatterPlotSysTest):
    """
    A class to make ScatterPlots of star vs PSF g2 values
    """
    short_name = 'scatterplot_star_vs_psf_g2'
    long_name = 'Make a scatter plot of star g2 vs psf g2'
    objects_list = ['star PSF']
    required_quantities = [('g2', 'g2_err', 'psf_g2')]

    def __call__(self, array, per_ccd_stat=None, color='', lim=None):
        return super(ScatterPlotStarVsPSFG2SysTest,
                     self).__call__(array, 'psf_g2', 'g2', 'g2_err', residual=False,
                                    per_ccd_stat=per_ccd_stat, xlabel=r'$g^{\rm PSF}_2$',
                                    ylabel=r'$g^{\rm star}_2$', color=color, lim=lim,
                                    equal_axis=False, linear_regression=True,
                                    reference_line='one-to-one')


class ScatterPlotStarVsPSFSigmaSysTest(BaseScatterPlotSysTest):
    """
    A class to make ScatterPlots of star vs PSF sigma values
    """
    short_name = 'scatterplot_star_vs_psf_sigma'
    long_name = 'Make a scatter plot of star sigma vs psf sigma'
    objects_list = ['star PSF']
    required_quantities = [('sigma', 'sigma_err', 'psf_sigma')]

    def __call__(self, array, per_ccd_stat=None, color='', lim=None):
        return super(ScatterPlotStarVsPSFSigmaSysTest,
                     self).__call__(array, 'psf_sigma', 'sigma', 'sigma_err', residual=False,
                                    per_ccd_stat=per_ccd_stat,
                                    xlabel=r'$\sigma^{\rm PSF}$ [arcsec]',
                                    ylabel=r'$\sigma^{\rm star}$ [arcsec]',
                                    color=color, lim=lim, equal_axis=False,
                                    linear_regression=True, reference_line='one-to-one')


class ScatterPlotResidualVsPSFG1SysTest(BaseScatterPlotSysTest):
    """
    A class to make ScatterPlots of (star-PSF) residual vs PSF g1 values
    """
    short_name = 'scatterplot_residual_vs_psf_g1'
    long_name = 'Make a scatter plot of residual g1 vs psf g1'
    objects_list = ['star PSF']
    required_quantities = [('g1', 'g1_err', 'psf_g1')]

    def __call__(self, array, per_ccd_stat=None, color='', lim=None):
        return super(ScatterPlotResidualVsPSFG1SysTest,
                     self).__call__(array, 'psf_g1', 'g1', 'g1_err', residual=True,
                                    per_ccd_stat=per_ccd_stat, xlabel=r'$g^{\rm PSF}_1$',
                                    ylabel=r'$g^{\rm star}_1 - g^{\rm PSF}_1$',
                                    color=color, lim=lim, equal_axis=False,
                                    linear_regression=True, reference_line='zero')


class ScatterPlotResidualVsPSFG2SysTest(BaseScatterPlotSysTest):
    """
    A class to make ScatterPlots of (star-PSF) residual vs PSF g2 values
    """
    short_name = 'scatterplot_residual_vs_psf_g2'
    long_name = 'Make a scatter plot of residual g2 vs psf g2'
    objects_list = ['star PSF']
    required_quantities = [('g2', 'g2_err', 'psf_g2')]

    def __call__(self, array, per_ccd_stat=None, color='', lim=None):
        return super(ScatterPlotResidualVsPSFG2SysTest,
                     self).__call__(array, 'psf_g2', 'g2', 'g2_err', residual=True,
                                    per_ccd_stat=per_ccd_stat, xlabel=r'$g^{\rm PSF}_2$',
                                    ylabel=r'$g^{\rm star}_2 - g^{\rm PSF}_2$',
                                    color=color, lim=lim, equal_axis=False,
                                    linear_regression=True, reference_line='zero')


class ScatterPlotResidualVsPSFSigmaSysTest(BaseScatterPlotSysTest):
    """
    A class to make ScatterPlots of (star-PSF) residual vs PSF sigma values
    """
    short_name = 'scatterplot_residual_vs_psf_sigma'
    long_name = 'Make a scatter plot of residual sigma vs psf sigma'
    objects_list = ['star PSF']
    required_quantities = [('sigma', 'sigma_err', 'psf_sigma')]

    def __call__(self, array, per_ccd_stat=None, color='', lim=None):
        return super(ScatterPlotResidualVsPSFSigmaSysTest,
                     self).__call__(array, 'psf_sigma', 'sigma', 'sigma_err', residual=True,
                                    per_ccd_stat=per_ccd_stat,
                                    xlabel=r'$\sigma^{\rm PSF}$ [arcsec]',
                                    ylabel=r'$\sigma^{\rm star} - \sigma^{\rm PSF}$ [arcsec]',
                                    color=color, lim=lim, equal_axis=False,
                                    linear_regression=True, reference_line='zero')


class ScatterPlotResidualSigmaVsPSFMagSysTest(BaseScatterPlotSysTest):
    """
    A class to make ScatterPlots of (star-PSF) residual sigma vs PSF magnitude
    """
    short_name = 'scatterplot_residual_sigma_vs_psf_magnitude'
    long_name = 'Make a scatter plot of residual sigma vs PSF magnitude'
    objects_list = ['star PSF']
    required_quantities = [('sigma', 'sigma_err', 'psf_sigma', 'mag_inst')]

    def __call__(self, array, per_ccd_stat='None', color='', lim=None):
        self.per_ccd_stat = None if per_ccd_stat == 'None' else per_ccd_stat
        import numpy.lib.recfunctions
        use_array = numpy.copy(array)
        use_array = numpy.lib.recfunctions.append_fields(use_array, 'sigma_residual_frac',
                                                         (use_array['sigma'] -
                                                          use_array['psf_sigma'])
                                                         /use_array['psf_sigma'])
        use_array = numpy.lib.recfunctions.append_fields(use_array, 'sigma_residual_frac_err',
                                                         use_array['sigma_err']
                                                         /use_array['psf_sigma'])
        return super(ScatterPlotResidualSigmaVsPSFMagSysTest,
                     self).__call__(use_array, 'mag_inst', 'sigma_residual_frac',
                                    'sigma_residual_frac_err', residual=False,
                                    per_ccd_stat=self.per_ccd_stat,
                                    xlabel=r'Instrumental PSF magnitude',
                                    ylabel=
                                    r'$(\sigma^{\rm star} - \sigma^{\rm PSF})/\sigma^{\rm PSF}$',
                                    color=color, lim=lim, equal_axis=False,
                                    linear_regression=True, reference_line='zero')
<|MERGE_RESOLUTION|>--- conflicted
+++ resolved
@@ -1178,35 +1178,22 @@
 
 def WhiskerPlotSysTest(type=None):
     """
-<<<<<<< HEAD
-    Initialize an instance of a BaseWhiskerPlotSysTest class, based on the 'type' kwarg given.
-    Options are:
-        - Star: whisker plot of shapes of PSF stars
-        - PSF: whisker plot of PSF shapes at the location of PSF stars
-        - Residual: whisker plot of (star shape-PSF shape)
-        - BinnedStar: whisker plot of shapes of PSF stars, based on averages in pixels
-        - BinnedPSF: whisker plot of PSF shapes at the location of PSF stars, based on averages in 
-          pixels
-        - BinnedResidual: whisker plot of (star shape-PSF shape), based on averages in pixels
-        - None: an empty BaseWhiskerPlotSysTest class instance, which can be used for multiple types
-          of whisker plots.  See the documentation for BaseWhiskerPlotSysTest (especially the method
-          whiskerPlot) for more details.  Note that this type has a different call signature than
-          the other methods and that it lacks many of the convenience variables the other
-          WhiskerPlots have, such as self.objects_list and self.required_quantities.
-=======
     Initialize an instance of a :class:`BaseWhiskerPlotSysTest` class, based on the ``type`` kwarg
     given. Options are:
 
         - **Star**: whisker plot of shapes of PSF stars
         - **PSF**: whisker plot of PSF shapes at the location of PSF stars
         - **Residual**: whisker plot of (star shape-PSF shape)
+        - **BinnedStar**: whisker plot of shapes of PSF stars, based on averages in pixels
+        - **BinnedPSF**: whisker plot of PSF shapes at the location of PSF stars, based on averages in 
+          pixels
+        - **BinnedResidual**: whisker plot of (star shape-PSF shape), based on averages in pixels
         - **None**: an empty :class:`BaseWhiskerPlotSysTest` class instance, which can be used for
           multiple types of whisker plots.  See the documentation
           for :class:`BaseWhiskerPlotSysTest` (especially the method
           :func:`whiskerPlot`) for more details.  Note that this type has a different call
           signature than the other methods and that it lacks many of the convenience variables the
           other WhiskerPlots have, such as self.objects_list and self.required_quantities.
->>>>>>> 67ae1749
     """
     if type=='Star':
         return WhiskerPlotStarSysTest()
