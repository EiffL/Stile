"""
sys_tests.py: Contains the class definitions of the Stile systematics tests.
"""

"""
This file contains some code from the AstroML package (http://github.com/astroML/astroML).
For that code:

Copyright (c) 2012-2013, Jacob Vanderplas
All rights reserved.

Redistribution and use in source and binary forms, with or without modification, are permitted
provided that the following conditions are met:

    Redistributions of source code must retain the above copyright notice, this list of conditions
    and the following disclaimer.
    Redistributions in binary form must reproduce the above copyright notice, this list of
    conditions and the following disclaimer in the documentation and/or other materials provided
    with the distribution.

THIS SOFTWARE IS PROVIDED BY THE COPYRIGHT HOLDERS AND CONTRIBUTORS "AS IS" AND ANY EXPRESS OR
IMPLIED WARRANTIES, INCLUDING, BUT NOT LIMITED TO, THE IMPLIED WARRANTIES OF MERCHANTABILITY AND
FITNESS FOR A PARTICULAR PURPOSE ARE DISCLAIMED. IN NO EVENT SHALL THE COPYRIGHT HOLDER OR
CONTRIBUTORS BE LIABLE FOR ANY DIRECT, INDIRECT, INCIDENTAL, SPECIAL, EXEMPLARY, OR CONSEQUENTIAL
DAMAGES (INCLUDING, BUT NOT LIMITED TO, PROCUREMENT OF SUBSTITUTE GOODS OR SERVICES; LOSS OF USE,
DATA, OR PROFITS; OR BUSINESS INTERRUPTION) HOWEVER CAUSED AND ON ANY THEORY OF LIABILITY, WHETHER
IN CONTRACT, STRICT LIABILITY, OR TORT (INCLUDING NEGLIGENCE OR OTHERWISE) ARISING IN ANY WAY OUT OF
THE USE OF THIS SOFTWARE, EVEN IF ADVISED OF THE POSSIBILITY OF SUCH DAMAGE.
"""


import numpy
import stile
import stile_utils
try:
    import treecorr
    from treecorr.corr2 import corr2_valid_params
    has_treecorr = True
except ImportError:
    has_treecorr = False
    import warnings
    warnings.warn("treecorr package cannot be imported. You may "+
                  "wish to install it if you would like to use the correlation functions within "+
                  "Stile.")

try:
    import matplotlib
    # We should decide which backend to use (this line allows running matplotlib even on sessions
    # without properly defined displays, eg through PBS)
    matplotlib.use('Agg')
    import matplotlib.pyplot as plt
    has_matplotlib = True
except ImportError:
    has_matplotlib = False

class PlotNone(object):
    """
    An empty class with a :func:`.savefig` method that does nothing, for code automation purposes.
    """
    def savefig(self, filename):
        pass

class SysTest(object):
    """
    A SysTest is a lensing systematics test of some sort.  It should define the following
    attributes:

        * ``short_name``: a string that can be used in filenames to denote this systematics test
        * ``long_name``: a string to denote this systematics test within program text outputs
        * ``objects_list``: a list of objects that the test should operate on.  We expect these
          objects to be from the list::

                ['galaxy', 'star',    # all such objects
                 'galaxy lens',       # only galaxies to be used as lenses in galaxy-galaxy lensing
                 'star PSF',          # stars used in PSF determination
                 'star bright',       # especially bright stars
                 'galaxy random',     # random catalogs corresponding to the
                 'star random']       # 'galaxy' or 'star' samples.

        * ``required_quantities``: a list of tuples.  Each tuple is the list of fields/quantities
          that should be given for the corresponding object from the objects_list.  We expect the
          quantities to be from the list::

                ['ra', 'dec',         # Position on the sky
                 'x', 'y',            # Position in CCD/detector coords (or any flat projection)
                 'g1', 'g1_err',      # Two components of shear and their errors
                 'g2', 'g2_err',
                 'sigma', 'sigma_err',# Object size and its error
                 'w',                 # Per-object weight
                 'psf_g1', 'psf_g2',  # PSF shear and size at the object location
                 'psf_sigma']

    It should define the following methods:
        * ``__call__(self, data, data2=None, random=None, random2=None, config=None, **kwargs)``:
            Run a test on a set of data, or a test involving two data sets ``data`` and ``data2``,
            with optional corresponding randoms ``random`` and ``random2``.  Keyword args can be in
            a dict passed to ``config`` or as explicit kwargs.  Explicit kwargs should override
            ``config`` arguments.  Additional args may be required by the base versions of different
            tests, but the specific implementations of those base versions should always have this
            call signature.
    """
    short_name = ''
    long_name = ''
    def __init__(self):
        pass
    def __call__(self):
        raise NotImplementedError()
    def plot(self, results):
        """
        If the results returned from the :func:`__call__` function of this class have
        a :func:`.savefig` method, return that object.  Otherwise, return an object with
        a :func:`.savefig` method that doesn't do anything.  :func:`plot` should be overridden by
        child classes to actually generate plots if desired.
        """
        if hasattr(results, 'savefig'):
            return results
        else:
            return PlotNone()

class PlotDetails(object):
    """
    A container class to hold details about field names, titles for legends, and y-axis labels for
    plots of correlation functions.
    """
    def __init__(self, t_field=None, t_title=None, x_field=None, x_title=None,
                 t_im_field=None, t_im_title=None, x_im_field=None, x_im_title=None,
                 datarandom_t_field=None, datarandom_t_title=None,
                 datarandom_x_field=None, datarandom_x_title=None,
                 sigma_field=None, y_title=None):
        self.t_field = t_field  # Field of t-mode/+-mode shear correlation functions
        self.t_title = t_title  # Legend title for previous line
        self.x_field = x_field  # Field of b-mode/x-mode shear correlation functions
        self.x_title = x_title  # Legend title for previous line
        self.t_im_field = t_im_field  # Imaginary part of t-mode/+-mode
        self.t_im_title = t_im_title  # Legend title for previous line
        self.x_im_field = x_im_field  # Imaginary part of b-mode/x-mode
        self.x_im_title = x_im_title  # Legend title for previous line
        self.datarandom_t_field = datarandom_t_field  # If data or randoms are available separately,
                                                      # this +'d' or +'r' is the t-mode field name
        self.datarandom_t_title = datarandom_t_title  # Legend title for previous line
        self.datarandom_x_field = datarandom_x_field  # As above, for b-mode
        self.datarandom_x_title = datarandom_x_title  # Legend title for previous line
        self.sigma_field = sigma_field  # 1-sigma error bar field
        self.y_title = y_title  # y-axis label

if has_treecorr and treecorr.version < '3.1':
    treecorr_func_dict = {'gg': treecorr.G2Correlation,
                          'm2': treecorr.G2Correlation,
                          'ng': treecorr.NGCorrelation,
                          'nm': treecorr.NGCorrelation,
                          'norm': treecorr.NGCorrelation,
                          'nn': treecorr.N2Correlation,
                          'kk': treecorr.K2Correlation,
                          'nk': treecorr.NKCorrelation,
                          'kg': treecorr.KGCorrelation}
elif has_treecorr:
    treecorr_func_dict = {'gg': treecorr.GGCorrelation,
                          'm2': treecorr.GGCorrelation,
                          'ng': treecorr.NGCorrelation,
                          'nm': treecorr.NGCorrelation,
                          'norm': treecorr.NGCorrelation,
                          'nn': treecorr.NNCorrelation,
                          'kk': treecorr.KKCorrelation,
                          'nk': treecorr.NKCorrelation,
                          'kg': treecorr.KGCorrelation}

def CorrelationFunctionSysTest(type=None):
    """
    Initialize an instance of a :class:`BaseCorrelationFunctionSysTest` type, based on the ``type``
    kwarg  given.  Options are:

        - **GalaxyShear**: tangential and cross shear of ``galaxy`` type objects around
          ``galaxy lens``  type objects
        - **BrightStarShear**: tangential and cross shear of ``galaxy`` type objects around
          ``star bright`` type objects
        - **StarXGalaxyDensity**: number density of ``galaxy`` objects around ``star`` objects
        - **StarXGalaxyShear**: shear-shear cross correlation of ``galaxy`` and ``star`` type
          objects
        - **StarXStarShear**: autocorrelation of the shapes of ``star`` type objects
        - **StarXStarSizeResidual**: autocorrelation of the size residuals for ``star`` type objects
          relative to PSF sizes
        - **GalaxyDensityCorrelation**: position autocorrelation of ``galaxy`` type objects
        - **StarDensityCorrelation**: position autocorrelation of ``star`` type objects
        - **Rho1**: rho1 statistics (autocorrelation of residual star shapes)
        - **Rho2**: rho2 statistics (correlation of star and PSF shapes)
        - **Rho3**: rho3 statistics (autocorrelation of star shapes weighted by the residual size)
        - **Rho4**: rho4 statistics (correlation of residual star shapes weighted by residual size)
        - **Rho5**: rho5 statistics (correlation of star and PSF shapes weighted by the residual size)
        - **None**: an empty BaseCorrelationFunctionSysTest class instance, which can be used for
          multiple types of correlation functions.  See the documentation for
          BaseCorrelationFunctionSysTest for more details.  Note that this type has a
          slightly different call signature than the other methods (with the correlation function
          type given as the first argument) and that it lacks many of the convenience variables the
          other CorrelationFunctions have, such as self.objects_list and self.required_quantities.

    These produce different estimators depending on the type.  Point-point estimates by default use
    the Landy-Szalay estimator:
        xi = (DD-2DR+RR)/RR
    and must include a random catalog.
    
    All shears in the following descriptions are the complex form in the frame aligned with the
    vector between the two points, that is, g = gamma_t + i*gamma_x. 
    
    Point-shear estimates are equivalent to average tangential shear, returned as real <gamma_t>
    and imaginary <gamma_x>.  If random catalogs are given, they are used as random lenses, and
    data*shear-random*shear is returned instead.
    
    Shear-shear correlation functions are xi_+ and xi_-.  Xi_+ is, nominally, g1 times g2*, and is
    given as both the real and imaginary components.  xi_+,im should be consistent with 0 to within
    noise. Xi_- on the other hand is g1 times g2 (not complex conjugate).  Similarly, xi_-,im should
    be 0.  (Note that g1 and g2 here are two *complex* shears g1_t + i*g1_x and g1_t+i*g2_x from the
    two catalogs, not the two components of a single shear in sky coordinates or chip frame.)
    
    Point-scalar (point-kappa) estimates are equivalent to <scalar>; scalar-shear estimates are
    equivalent to <scalar*Re(shear)> with a corresponding imaginary case; scalar-scalar estimates
    are <scalar1*scalar2>.  Random catalogs result in compensated estimators as in the point-shear
    case.  
    
    Aperture mass statistics of various kinds are also available via the
    BaseCorrelationFunctionSysTest class; as we do not implement those for any standard Stile tests,
    interested users are directed to the TreeCorr documentation for further information.

    Users who are writing their own code can of course pass other data types to these functions
    than the ones given (eg sending galaxy data to a StarXStarSize correlation function); we
    include options for A) automatic processing,  B) ease of understanding code, and C) suggesting
    tests that are useful to run.
    """
    if type is None:
        return BaseCorrelationFunctionSysTest()
    elif type=='GalaxyShear':
        return GalaxyShearSysTest()
    elif type=='BrightStarShear':
        return BrightStarShearSysTest()
    elif type=='StarXGalaxyDensity':
        return StarXGalaxyDensitySysTest()
    elif type=='StarXGalaxyShear':
        return StarXGalaxyShearSysTest()
    elif type=='StarXStarShear':
        return StarXStarShearSysTest()
    elif type=='StarXStarSizeResidual':
        return StarXStarSizeResidualSysTest()
    elif type=='GalaxyDensityCorrelation':
        return GalaxyDensityCorrelationSysTest()
    elif type=='StarDensityCorrelation':
        return StarDensityCorrelationSysTest()
    elif type=='Rho1':
        return Rho1SysTest()
    elif type=='Rho2':
        return Rho2SysTest()
    elif type=='Rho3':
        return Rho3SysTest()
    elif type=='Rho4':
        return Rho4SysTest()
    elif type=='Rho5':
        return Rho5SysTest()
    else:
        raise ValueError('Unknown correlation function type %s given to type kwarg'%type)


class BaseCorrelationFunctionSysTest(SysTest):
    """
    A base class for the Stile systematics tests that use correlation functions. This implements the
    class method :func:`getCF()` which runs a TreeCorr correlation function on a given set of data.
    Exact arguments to this method should be created by child classes of this class;
    see the docstring for :func:`getCF` for information on how to write
    further tests using it.
    """
    short_name = 'corrfunc'
    # Set the details (such as field names and titles) for all the possible plots generated by
    # TreeCorr
    plot_details = [
        PlotDetails(t_field='gamT', t_title=r'$\langle \gamma_T \rangle$',
                    x_field='gamX', x_title=r'$\langle \gamma_X \rangle$',
                    datarandom_t_field='gamT_', datarandom_t_title='$\gamma_{T',
                    datarandom_x_field='gamX_', datarandom_x_title='$\gamma_{X',
                    sigma_field='sigma', y_title="$\gamma$"),  # ng
        PlotDetails(t_field='xip', t_title=r'$\xi_+$', x_field='xim', x_title=r'$\xi_-$',
                    t_im_field='xip_im', t_im_title=r'$\xi_{+,im}$',
                    x_im_field='xip_im', x_im_title=r'$\xi_{-,im}$',
                    sigma_field='sigma_xi', y_title=r"$\xi$"),  # gg
        PlotDetails(t_field='kappa', t_title=r'$\langle \kappa \rangle$',
                    datarandom_t_field='kappa_', datarandom_t_title='$kappa_{',
                    sigma_field='sigma', y_title="$\kappa$"),  # nk
        PlotDetails(t_field='xi', t_title=r'$\xi$', sigma_field='sigma_xi', y_title=r"$\xi$"),  # n2 or k2
        PlotDetails(t_field='kgamT', t_title=r'$\langle \kappa \gamma_T\rangle$',
                    x_field='kgamX', x_title=r'$\langle \kappa \gamma_X\rangle$',
                    datarandom_t_field='kgamT_', datarandom_t_title=r'$\kappa \gamma_{T',
                    datarandom_x_field='kgamX_', datarandom_x_title=r'$\kappa \gamma_{X',
                    sigma_field='sigma', y_title="$\kappa\gamma$"),  # kg
        PlotDetails(t_field='Mapsq', t_title=r'$\langle M_{ap}^2 \rangle$',
                    x_field='Mxsq', x_title=r'$\langle M_x^2\rangle$',
                    t_im_field='MMxa', t_im_title=r'$\langle MM_x \rangle(a)$',
                    x_im_field='Mmxb', x_im_title=r'$\langle MM_x \rangle(b)$',
                    sigma_field='sig_map', y_title="$M_{ap}^2$"),  # m2
        PlotDetails(t_field='NMap', t_title=r'$\langle NM_{ap} \rangle$',
                    x_field='NMx', x_title=r'$\langle NM_{x} \rangle$',
                    sigma_field='sig_nmap', y_title="$NM_{ap}$"),  # nm or norm
        # For TreeCorr versions <= 3.1, these had different column names.
        PlotDetails(t_field='<gamT>', t_title=r'$\langle \gamma_T \rangle$',
                    x_field='<gamX>', x_title=r'$\langle \gamma_X \rangle$',
                    datarandom_t_field='gamT_', datarandom_t_title='$\gamma_{T',
                    datarandom_x_field='gamX_', datarandom_x_title='$\gamma_{X',
                    sigma_field='sigma', y_title="$\gamma$"),  # ng
        PlotDetails(t_field='xi+', t_title=r'$\xi_+$', x_field='xi-', x_title=r'$\xi_-$',
                    t_im_field='xi+_im', t_im_title=r'$\xi_{+,im}$',
                    x_im_field='xi-_im', x_im_title=r'$\xi_{-,im}$',
                    sigma_field='sigma_xi', y_title=r"$\xi$"),  # gg
        PlotDetails(t_field='<kappa>', t_title=r'$\langle \kappa \rangle$',
                    datarandom_t_field='kappa_', datarandom_t_title='$kappa_{',
                    sigma_field='sigma', y_title="$\kappa$"),  # nk
        PlotDetails(t_field='xi', t_title=r'$\xi_{\mathrm{re}}$', sigma_field='sigma_xi', y_title=r"$\xi$"),  # k2
        PlotDetails(t_field='<kgamT>', t_title=r'$\langle \kappa \gamma_T\rangle$',
                    x_field='<kgamX>', x_title=r'$\langle \kappa \gamma_X\rangle$',
                    datarandom_t_field='kgamT_', datarandom_t_title=r'$\kappa \gamma_{T',
                    datarandom_x_field='kgamX_', datarandom_x_title=r'$\kappa \gamma_{X',
                    sigma_field='sigma', y_title="$\kappa\gamma$"),  # kg
        PlotDetails(t_field='<Map^2>', t_title=r'$\langle M_{ap}^2 \rangle$',
                    x_field='<Mx^2>', x_title=r'$\langle M_x^2\rangle$',
                    t_im_field='<MMx>(a)', t_im_title=r'$\langle MM_x \rangle(a)$',
                    x_im_field='<Mmx>(b)', x_im_title=r'$\langle MM_x \rangle(b)$',
                    sigma_field='sig_map', y_title="$M_{ap}^2$"),  # m2
        PlotDetails(t_field='<NMap>', t_title=r'$\langle NM_{ap} \rangle$',
                    x_field='<NMx>', x_title=r'$\langle NM_{x} \rangle$',
                    sigma_field='sig_nmap', y_title="$NM_{ap}$"),  # nm or norm
        ]

    def makeCatalog(self, data, config=None, use_as_k=None, use_chip_coords=False):
        if data is None or isinstance(data, treecorr.Catalog):
            return data
        catalog_kwargs = {}
        fields = data.dtype.names
        if 'ra' in fields and 'dec' in fields:
            if not use_chip_coords:
                catalog_kwargs['ra'] = data['ra']
                catalog_kwargs['dec'] = data['dec']
            elif 'x' in fields and 'y' in fields:
                catalog_kwargs['x'] = data['x']
                catalog_kwargs['y'] = data['y']
            else:
                raise ValueError('Chip coordinates requested, but "x" and "y" fields not found '
                                 'in data')
        elif 'x' in fields and 'y' in fields:
            catalog_kwargs['x'] = data['x']
            catalog_kwargs['y'] = data['y']
        else:
            raise ValueError("Data must contain (ra,dec) or (x,y) in order to do correlation "
                             "function tests.")
        if 'g1' in fields and 'g2' in fields:
            catalog_kwargs['g1'] = data['g1']
            catalog_kwargs['g2'] = data['g2']
        if use_as_k:
            if use_as_k in fields:
                catalog_kwargs['k'] = data[use_as_k]
        elif 'k' in fields:
            catalog_kwargs['k'] = data['k']
        # Quirk of length-1 formatted arrays: the fields will be floats, not
        # arrays, which would break the Catalog init.
        try:
            len(data)
        except:
            if not hasattr(data, 'len') and isinstance(data, numpy.ndarray):
                for key in catalog_kwargs:
                    catalog_kwargs[key] = numpy.array([catalog_kwargs[key]])
        catalog_kwargs['config'] = config
        return treecorr.Catalog(**catalog_kwargs)

    def getCF(self, correlation_function_type, data, data2=None,
                    random=None, random2=None, use_as_k=None, use_chip_coords=False,
                    config=None, **kwargs):
        """
        Sets up and calls TreeCorr on the given set of data and possibly randoms.

        The user needs to specify the type of correlation function requested.  The available types
        are:

            * **nn**: a 2-point correlation function
            * **ng**: a point-shear correlation function (eg galaxy-galaxy lensing)
            * **gg**: a shear-shear correlation function (eg cosmic shear)
            * **nk**: a point-scalar [such as convergence, hence k meaning "kappa"] correlation
              function
            * **kk**: a scalar-scalar correlation function
            * **kg**: a scalar-shear correlation function
            * **m2**: an aperture mass measurement
            * **nm**: an <N aperture mass> measurement
            * **norm**: ``nm`` properly normalized by the average values of n and aperture mass to
              return something like a correlation coefficient.

        More details can be found in the ``Readme.md`` for TreeCorr.

        Additionally, for the **nn**, **ng**, **nk**, **nm** and **norm** options, the
        user can pass a kwarg ``nn_statistic = 'compensated'`` or ``nn_statistic = 'simple'`` (or
        similarly for **ng** and **nk**; note that the **nm** type checks the
        ``ng_statistic`` kwarg and the **norm** type checks the ``nn_statistic`` kwarg!).  For
        **nn** and **norm** correlation functions, ``'compensated'`` is the Landy-Szalay
        estimator, while ``'simple'`` is just (data/random - 1).  For the other kinds,
        ``'compensated'`` means the random-shear or random-kappa correlation function is subtracted
        from the data correlation function,  while ``'simple'`` merely returns the data correlation
        function.  Again, the TreeCorr documentation contains more information.  The
        ``*_statistic`` kwarg will be ignored if it is passed for any other correlation function
        type.  The default is to use ``'compensated'`` if randoms are present and ``'simple'``
        otherwise.

        This function accepts all (self-consistent) sets of data, data2, random, and random2.
        Including ``data2`` and possibly ``random2`` will return a cross-correlation; otherwise
        the program returns an autocorrelation.  ``Random`` datasets are necessary for the **nn**
        form of the correlation function, and can be used (but are not necessary) for **ng**,
        **nk**, and **kg**.

        :param stile_args:    The dict containing the parameters that control Stile's behavior
        :param correlation_function_type: The type of correlation function (``'nn', 'ng', 'gg',
                              'nk', 'k2', 'kg', 'm2', 'nm', 'norm'``) to request from
                              TreeCorr--see above.
        :param data:          NumPy array of data with fields using the field name
                              strings given in the ``stile.fieldNames`` dict.
        :param data2:         Optional cross-correlation data set
        :param random:        Optional random dataset corresponding to `data`
        :param random2:       Optional random dataset corresponding to `data2`
        :param kwargs:        Any other TreeCorr parameters (will silently supercede anything in
                              ``stile_args``).
        :returns:             a numpy array of the TreeCorr outputs.
        """
        import tempfile
        import os

        if not correlation_function_type in treecorr_func_dict:
            raise ValueError('Unknown correlation function type: %s'%correlation_function_type)

        handle, output_file = tempfile.mkstemp()

        # First, pull out the TreeCorr-relevant parameters from the stile_args dict, and add
        # anything passed as a kwarg to that dict.
        if (random and len(random)) or (random2 and len(random2)):
            treecorr_kwargs[correlation_function_type+'_statistic'] = \
                treecorr_kwargs.get(correlation_function_type+'_statistic', 'compensated')
        treecorr_kwargs = stile.treecorr_utils.PickTreeCorrKeys(config)
        treecorr_kwargs.update(stile.treecorr_utils.PickTreeCorrKeys(kwargs))
        treecorr.config.check_config(treecorr_kwargs, corr2_valid_params)

        if data is None:
            raise ValueError('Must include a data array!')
        if correlation_function_type == 'nn':
            if random is None or ((data2 is not None or random2 is not None) and not
                                  (data2 is not None and random2 is not None)):
                raise ValueError('Incorrect data types for correlation function: must have '
                                   'data and random, and random2 if data2.')
        elif correlation_function_type in ['gg', 'm2', 'kk']:
            if random or random2:
                print "Warning: randoms ignored for this correlation function type"
        elif correlation_function_type in ['ng', 'nm', 'nk']:
            if data2 is None:
                raise ValueError('Must include data2 for this correlation function type')
            if random2 is not None:
                print "Warning: random2 ignored for this correlation function type"
        elif correlation_function_type == 'norm':
            if data2 is None:
                raise ValueError('Must include data2 for this correlation function type')
            if random is None:
                raise ValueError('Must include random for this correlation function type')
            if random2 is None:
                print "Warning: random2 ignored for this correlation function type"
        elif correlation_function_type == 'kg':
            if data2 is None:
                raise ValueError('Must include data2 for this correlation function type')
            if random is not None or random2 is not None:
                print "Warning: randoms ignored for this correlation function type"

        data = self.makeCatalog(data, config=treecorr_kwargs, use_as_k=use_as_k,
                                      use_chip_coords=use_chip_coords)
        data2 = self.makeCatalog(data2, config=treecorr_kwargs, use_as_k=use_as_k,
                                        use_chip_coords=use_chip_coords)
        random = self.makeCatalog(random, config=treecorr_kwargs, use_as_k=use_as_k,
                                          use_chip_coords=use_chip_coords)
        random2 = self.makeCatalog(random2, config=treecorr_kwargs, use_as_k=use_as_k,
                                            use_chip_coords=use_chip_coords)
        treecorr_kwargs[correlation_function_type+'_file_name'] = output_file

        func = treecorr_func_dict[correlation_function_type](treecorr_kwargs)
        func.process(data, data2)
        if correlation_function_type in ['ng', 'nm', 'nk']:
            comp_stat = {'ng': 'ng', 'nm': 'ng', 'nk': 'nk'}  # which _statistic kwarg to check
            if treecorr_kwargs.get(comp_stat[correlation_function_type]+'_statistic',
               self.compensateDefault(data, data2, random, random2)) == 'compensated':
                func_random = treecorr_func_dict[correlation_function_type](treecorr_kwargs)
                func_random.process(random, data2)
            else:
                func_random = None
        elif correlation_function_type == 'norm':
            func_gg = treecorr_func_dict['gg'](treecorr_kwargs)
            func_gg.process(data2)
            func_dd = treecorr_func_dict['nn'](treecorr_kwargs)
            func_dd.process(data)
            func_rr = treecorr_func_dict['nn'](treecorr_kwargs)
            func_rr.process(data)
            if treecorr_kwargs.get('nn_statistic',
               self.compensateDefault(data, data2, random, random2, both=True)) == 'compensated':
                func_dr = treecorr_func_dict['nn'](treecorr_kwargs)
                func_dr.process(data, random)
            else:
                func_dr = None
        elif correlation_function_type == 'nn':
            func_random = treecorr_func_dict[correlation_function_type](treecorr_kwargs)
            if len(random2):
                func_random.process(random, random2)
            else:
                func_random.process(random)
            if not len(data2):
                func_rr = treecorr_func_dict['nn'](treecorr_kwargs)
                func_rr.process(data, random)
                if treecorr_kwargs.get(['nn_statistic'],
                   self.compensateDefault(data, data2, random, random2, both=True)
                   ) == 'compensated':
                    func_dr = treecorr_func_dict['nn'](treecorr_kwargs)
                    func_dr.process(data, random)
                    func_rd = None
                else:
                    func_dr = None
                    func_rd = None
            else:
                func_rr = treecorr_func_dict['nn'](treecorr_kwargs)
                func_rr.process(random, random2)
                if treecorr_kwargs.get(['nn_statistic'],
                   self.compensateDefault(data, data2, random, random2, both=True)
                   ) == 'compensated':
                    func_dr = treecorr_func_dict['nn'](treecorr_kwargs)
                    func_dr.process(data, random2)
                    func_rd = treecorr_func_dict['nn'](treecorr_kwargs)
                    func_rd.process(random, data2)
        else:
            func_random = None
        if correlation_function_type == 'm2':
            func.writeMapSq(output_file)
        elif correlation_function_type == 'nm':
            func.writeNMap(output_file, func_random)
        elif correlation_function_type == 'norm':
            func.writeNorm(output_file, func_gg, func_dd, func_rr, func_dr, func_rg)
        elif correlation_function_type == 'nn':
            func.write(output_file, func_rr, func_dr, func_rd)
        elif func_random:
            func.write(output_file, func_random)
        else:
            func.write(output_file)
        results = stile.ReadTreeCorrResultsFile(output_file)
        os.close(handle)
        os.remove(output_file)
        names = results.dtype.names
        # Add the sep units to the column names of radial bins from TreeCorr outputs
        names = [n+' [%s]'%treecorr_kwargs['sep_units'] if 'R' in n else n for n in names]
        results.dtype.names = names
        return results

    def compensateDefault(self, data, data2, random, random2, both=False):
        """
        Figure out if a compensated statistic can be used from the data present.  Keyword ``both``
        indicates that both data sets if present must have randoms; the default, False, means only
        the first data set must have an associated random.
        """
        if not random or (random and not len(random)):  # No random
            return 'simple'
        elif both and data2 and len(data2):  # Second data set exists and must have a random
            if random2 and len(random2):
                return 'compensated'
            else:
                return 'simple'
        else:  # There's a random, and we can ignore 'both' since this is an autocorrelation
            return 'compensated'

    def plot(self, data, colors=['r', 'b'], log_yscale=False,
                   plot_bmode=True, plot_data_only=True, plot_random_only=True):
        """
        Plot the data returned from a :class:`BaseCorrelationFunctionSysTest` object.  This chooses
        some sensible defaults, but much of its behavior can be changed.

        :param data:       The data returned from a :class:`BaseCorrelationFunctionSysTest`, as-is.
        :param colors:     A tuple of 2 colors, used for the first and second lines on any given
                           plot
        :param log_yscale: Whether to use a logarithmic y-scale [default: False]
        :param plot_bmode: Whether to plot the b-mode signal, if there is one [default: True]
        :param plot_data_only:   Whether to plot the data-only correlation functions, if present
                                 [default: True]
        :param plot_random_only: Whether to plot the random-only correlation functions, if present
                                 [default: True]
        :returns:          A matplotlib ``Figure`` which may be written to a file with
                           :func:`.savefig()`, if matplotlib can be imported; else None.
        """

        if not has_matplotlib:
            return None
        fields = data.dtype.names
        # Pick which radius measurement to use
        # TreeCorr changed the name of the output columns
        for t_r in ['meanR', 'R_nom', '<R>', 'R_nominal', 'R']:
            if t_r in fields:
                r = t_r
                break
        else:
            raise ValueError('No radius parameter found in data')

        # Logarithmic x-axes have stupid default ranges: fix this.
        rstep = data[r][1]/data[r][0]
        xlim = [min(data[r])/rstep, max(data[r])*rstep]
        # Check what kind of data is in the array that .plot() received.
        for plot_details in self.plot_details:
            # Pick the one the data contains and use it; break before trying the others.
            if plot_details.t_field in fields:
                pd = plot_details
                break
        else:
            raise ValueError("No valid y-values found in data")
        if log_yscale:
            yscale = 'log'
        else:
            yscale = 'linear'
        fig = plt.figure()
        fig.subplots_adjust(hspace=0)  # no space between stacked plots
        plt.subplots(sharex=True)  # share x-axes
        # Figure out how many plots you'll need--never more than 3, so we just use a stacked column.
        if pd.datarandom_t_field:
            plot_data_only &= pd.datarandom_t_field+'d' in fields
            plot_random_only &= pd.datarandom_t_field+'r' in fields
        if plot_bmode and pd.x_field and pd.t_im_field:
            nrows = 2
        elif pd.datarandom_t_field:
            nrows = 1 + plot_data_only + plot_random_only
        else:
            nrows = 1
        # Plot the first thing
        curr_plot = 0
        ax = fig.add_subplot(nrows, 1, 1)
        ax.axhline(0, alpha=0.7, color='gray')
        ax.errorbar(data[r], data[pd.t_field], yerr=data[pd.sigma_field], color=colors[0],
                    label=pd.t_title)
        if pd.x_title and plot_bmode:
            ax.errorbar(data[r], data[pd.x_field], yerr=data[pd.sigma_field], color=colors[1],
                        label=pd.x_title)
        elif pd.t_im_title:  # Plot y and y_im if not plotting yb (else it goes on a separate plot)
            ax.errorbar(data[r], data[pd.t_im_field], yerr=data[pd.sigma_field], color=colors[1],
                        label=pd.t_im_title)
        ax.set_xscale('log')
        ax.set_yscale(yscale)
        ax.set_xlim(xlim)
        # To prevent too-long decimal y-axis ticklabels that push the label out of frame
        ax.ticklabel_format(axis='y', style='sci', scilimits=(-3,5))
        ax.set_ylabel(pd.y_title)
        ax.legend()
        if pd.x_field and plot_bmode and pd.t_im_field:
            # Both yb and y_im: plot (y, yb) on one plot and (y_im, yb_im) on the other.
            ax = fig.add_subplot(nrows, 1, 2)
            ax.axhline(0, alpha=0.7, color='gray')
            ax.errorbar(data[r], data[pd.t_im_field], yerr=data[pd.sigma_field], color=colors[0],
                        label=pd.t_im_title)
            ax.errorbar(data[r], data[pd.x_im_field], yerr=data[pd.sigma_field], color=colors[1],
                        label=pd.x_im_title)
            ax.set_xscale('log')
            ax.set_yscale(yscale)
            ax.ticklabel_format(axis='y', style='sci', scilimits=(-3,5))
            ax.set_xlim(xlim)
            ax.set_ylabel(pd.y_title)
            ax.legend()
        if plot_data_only and pd.datarandom_t_field:  # Plot the data-only measurements if requested
            curr_plot += 1
            ax = fig.add_subplot(nrows, 1, 2)
            ax.axhline(0, alpha=0.7, color='gray')
            ax.errorbar(data[r], data[pd.datarandom_t_field+'d'], yerr=data[pd.sigma_field],
                        color=colors[0], label=pd.datarandom_t_title+'d}$')
            if plot_bmode and pd.datarandom_x_field:
                ax.errorbar(data[r], data[pd.datarandom_x_field+'d'], yerr=data[pd.sigma_field],
                        color=colors[1], label=pd.datarandom_x_title+'d}$')
            ax.set_xscale('log')
            ax.set_yscale(yscale)
            ax.ticklabel_format(axis='y', style='sci', scilimits=(-3,5))
            ax.set_xlim(xlim)
            ax.set_ylabel(pd.y_title)
            ax.legend()
        # Plot the randoms-only measurements if requested
        if plot_random_only and pd.datarandom_t_field:
            ax = fig.add_subplot(nrows, 1, nrows)
            ax.axhline(0, alpha=0.7, color='gray')
            ax.errorbar(data[r], data[pd.datarandom_t_field+'r'], yerr=data[pd.sigma_field],
                        color=colors[0], label=pd.datarandom_t_title+'r}$')
            if plot_bmode and pd.datarandom_x_field:
                ax.errorbar(data[r], data[pd.datarandom_x_field+'r'], yerr=data[pd.sigma_field],
                        color=colors[1], label=pd.datarandom_x_title+'r}$')
            ax.set_xscale('log')
            ax.set_yscale(yscale)
            ax.ticklabel_format(axis='y', style='sci', scilimits=(-3,5))
            ax.set_xlim(xlim)
            ax.set_ylabel(pd.y_title)
            ax.legend()
        ax.set_xlabel(r)
        plt.tight_layout()
        return fig

    def __call__(self, *args, **kwargs):
        return self.getCF(*args, **kwargs)


class GalaxyShearSysTest(BaseCorrelationFunctionSysTest):
    """
    Compute the tangential and cross shear around a set of real galaxies.
    """
    short_name = 'shear_around_galaxies'
    long_name = 'Shear of galaxies around real objects'
    objects_list = ['galaxy lens', 'galaxy']
    required_quantities = [('ra', 'dec'), ('ra', 'dec', 'g1', 'g2', 'w')]

    def __call__(self, data, data2=None, random=None, random2=None, config=None, **kwargs):
        return self.getCF('ng', data, data2, random, random2, config=config, **kwargs)

class BrightStarShearSysTest(BaseCorrelationFunctionSysTest):
    """
    Compute the tangential and cross shear around a set of bright stars.
    """
    short_name = 'shear_around_bright_stars'
    long_name = 'Shear of galaxies around bright stars'
    objects_list = ['star bright', 'galaxy']
    required_quantities = [('ra', 'dec'), ('ra', 'dec', 'g1', 'g2', 'w')]

    def __call__(self, data, data2=None, random=None, random2=None, config=None, **kwargs):
        return self.getCF('ng', data, data2, random, random2, config=config, **kwargs)

class StarXGalaxyDensitySysTest(BaseCorrelationFunctionSysTest):
    """
    Compute the number density of galaxies around stars.
    """
    short_name = 'star_x_galaxy_density'
    long_name = 'Density of galaxies around stars'
    objects_list = ['star', 'galaxy', 'star random', 'galaxy random']
    required_quantities = [('ra', 'dec'), ('ra', 'dec'), ('ra', 'dec'), ('ra', 'dec')]

    def __call__(self, data, data2=None, random=None, random2=None, config=None, **kwargs):
        return self.getCF('nn', data, data2, random, random2, config=config, **kwargs)

class StarXGalaxyShearSysTest(BaseCorrelationFunctionSysTest):
    """
    Compute the cross-correlation of galaxy and star shapes.
    """
    short_name = 'star_x_galaxy_shear'
    long_name = 'Cross-correlation of galaxy and star shapes'
    objects_list = ['star', 'galaxy']
    required_quantities = [('ra', 'dec', 'g1', 'g2', 'w'), ('ra', 'dec', 'g1', 'g2', 'w')]

    def __call__(self, data, data2=None, random=None, random2=None, config=None, **kwargs):
        return self.getCF('gg', data, data2, random, random2, config=config, **kwargs)

class StarXStarShearSysTest(BaseCorrelationFunctionSysTest):
    """
    Compute the auto-correlation of star shapes.
    """
    short_name = 'star_x_star_shear'
    long_name = 'Auto-correlation of star shapes'
    objects_list = ['star']
    required_quantities = [('ra', 'dec', 'g1', 'g2', 'w')]

    def __call__(self, data, data2=None, random=None, random2=None, config=None, **kwargs):
        return self.getCF('gg', data, data2, random, random2, config=config, **kwargs)

class StarXStarSizeResidualSysTest(BaseCorrelationFunctionSysTest):
    """
    Compute the auto correlation of star-PSF size residuals.
    """
    short_name = 'star_x_star_size_residual'
    long_name = 'Auto-correlation of residual star sizes'
    objects_list = ['star PSF']
    required_quantities = [('ra', 'dec', 'sigma', 'psf_sigma')]
    def __call__(self, data, data2=None, random=None, random2=None, config=None, **kwargs):
        new_kwargs = kwargs.copy()
        new_kwargs['use_as_k'] = 'sigma'
        data_list = []
        for data_item in [data, data2, random, random2]:
            if data_item is not None:
                new_data = data_item.copy()
                new_data['sigma'] = ((new_data['psf_sigma'] - new_data['sigma'])/
                                     new_data['psf_sigma'])
                data_list.append(new_data)
            else:
                data_list.append(data_item)
        return self.getCF('kk', config=config, *data_list, **new_kwargs)


class Rho1SysTest(BaseCorrelationFunctionSysTest):
    """
    Compute the auto-correlation of residual star shapes (star shapes - psf shapes).
    """
    short_name = 'rho1'
    long_name = 'Rho1 statistics (Auto-correlation of star-PSF shapes)'
    objects_list = ['star PSF']
    required_quantities = [('ra', 'dec', 'g1', 'g2', 'psf_g1', 'psf_g2', 'w')]

    def __call__(self, data, data2=None, random=None, random2=None, config=None, **kwargs):
        new_data = data.copy()
        new_data['g1'] = new_data['g1'] - new_data['psf_g1']
        new_data['g2'] = new_data['g2'] - new_data['psf_g2']
        if data2 is not None:
            new_data2 = data2.copy()
            new_data2['g1'] = new_data2['g1'] - new_data2['psf_g1']
            new_data2['g2'] = new_data2['g2'] - new_data2['psf_g2']
        else:
            new_data2 = data2
        if random is not None:
            new_random = random.copy()
            new_random['g1'] = new_random['g1'] - new_random['psf_g1']
            new_random['g2'] = new_random['g2'] - new_random['psf_g2']
        else:
            new_random = random
        if random2 is not None:
            new_random2 = random2.copy()
            new_random2['g1'] = new_random2['g1'] - new_random2['psf_g1']
            new_random2['g2'] = new_random2['g2'] - new_random2['psf_g2']
        else:
            new_random2 = random2
        return self.getCF('gg', new_data, new_data2, new_random, new_random2,
                          config=config, **kwargs)

class Rho2SysTest(BaseCorrelationFunctionSysTest):
    """
    Compute the correlation of PSF shapes with residual star shapes (star shapes - psf shapes).
    """
    short_name = 'rho2'
    long_name = 'Rho2 statistics (Correlation of PSF shapes with star-PSF shapes)'
    objects_list = ['star PSF']
    required_quantities = [('ra', 'dec', 'g1', 'g2', 'psf_g1', 'psf_g2', 'w')]

    def __call__(self, data, data2=None, random=None, random2=None, config=None, **kwargs):
        new_data = numpy.rec.fromarrays([data['ra'], data['dec'], data['psf_g1'],
                                         data['psf_g2'], data['w']],
                                         names = ['ra', 'dec', 'g1', 'g2', 'w'])
        if data2 is None:
            data2 = data
        new_data2 = numpy.rec.fromarrays([data2['ra'], data2['dec'], data2['g1']-data2['psf_g1'],
                                          data2['g2']-data2['psf_g2'], data2['w']],
                                          names = ['ra', 'dec', 'g1', 'g2', 'w'])
        if random is not None:
            new_random = numpy.rec.fromarrays([random['ra'], random['dec'], random['psf_g1'],
                                               random['psf_g2'], random['w']],
                                               names = ['ra', 'dec', 'g1', 'g2', 'w'])

        else:
            new_random = random
        if random2 is None:
            random2 = random
        if random2 is not None:
            new_random2 = numpy.rec.fromarrays([data2['ra'], data2['dec'],
                                                data2['g1']-data2['psf_g1'],
                                                data2['g2']-data2['psf_g2'], data2['w']],
                                                names = ['ra', 'dec', 'g1', 'g2', 'w'])
        else:
            new_random2 = random2
        return self.getCF('gg', new_data, new_data2, new_random, new_random2,
                          config=config, **kwargs)


class Rho3SysTest(BaseCorrelationFunctionSysTest):
    """
    Compute the correlation of star shapes weighted by the residual size.
    """
    short_name = 'rho3'
    long_name = 'Rho3 statistics (Auto-correlation of star shapes weighted by the residual size)'
    objects_list = ['star PSF']
    required_quantities = [('ra', 'dec', 'sigma',
                            'psf_g1', 'psf_g2', 'psf_sigma', 'w')]

    def __call__(self, data, data2=None, random=None, random2=None, config=None, **kwargs):
        new_data = numpy.rec.fromarrays([data['ra'], data['dec'],
                                 data['psf_g1']*(data['sigma']-data['psf_sigma'])/data['psf_sigma'],
                                 data['psf_g2']*(data['sigma']-data['psf_sigma'])/data['psf_sigma'],
                                 data['w']],
                                 names = ['ra', 'dec', 'g1', 'g2', 'w'])
        if data2 is not None:
            new_data2 = numpy.rec.fromarrays([data2['ra'], data2['dec'],
                             data2['psf_g1']*(data2['sigma']-data2['psf_sigma'])/data2['psf_sigma'],
                             data2['psf_g2']*(data2['sigma']-data2['psf_sigma'])/data2['psf_sigma'],
                             data2['w']],
                             names = ['ra', 'dec', 'g1', 'g2', 'w'])
        else:
            new_data2 = data2
        if random is not None:
            new_random = numpy.rec.fromarrays([random['ra'], random['dec'],
                         random['psf_g1']*(random['sigma']-random['psf_sigma'])/random['psf_sigma'],
                         random['psf_g2']*(random['sigma']-random['psf_sigma'])/random['psf_sigma'],
                         random['w']],
                         names = ['ra', 'dec', 'g1', 'g2', 'w'])
        else:
            new_random = random

        if random2 is not None:
            new_random2 = numpy.rec.fromarrays([random2['ra'], random2['dec'],
                    random2['psf_g1']*(random2['sigma']-random2['psf_sigma'])/random2['psf_sigma'],
                    random2['psf_g2']*(random2['sigma']-random2['psf_sigma'])/random2['psf_sigma'],
                    random2['w']],
                    names = ['ra', 'dec', 'g1', 'g2', 'w'])
        else:
            new_random2 = random2
        return self.getCF('gg', new_data, new_data2, new_random, new_random2,
                          config=config, **kwargs)

class Rho4SysTest(BaseCorrelationFunctionSysTest):
    """
    Compute the correlation of star shapes weighted by the residual size.
    """
    short_name = 'rho4'
    long_name = 'Rho4 statistics (Correlation of residual star shapes weighted by residual size)'
    objects_list = ['star PSF']
    required_quantities = [('ra', 'dec', 'g1', 'g2', 'sigma',
                            'psf_g1', 'psf_g2', 'psf_sigma', 'w')]

    def __call__(self, data, data2=None, random=None, random2=None, config=None, **kwargs):
        new_data = numpy.rec.fromarrays([data['ra'], data['dec'], data['g1'] - data['psf_g1'],
                                         data['g2']-data['psf_g2'], data['w']],
                                        names = ['ra', 'dec', 'g1', 'g2', 'w'])
        if data2 is None:
            data2 = data
        new_data2 = numpy.rec.fromarrays([data2['ra'], data2['dec'],
                             data2['psf_g1']*(data2['sigma']-data2['psf_sigma'])/data2['psf_sigma'],
                             data2['psf_g2']*(data2['sigma']-data2['psf_sigma'])/data2['psf_sigma'],
                             data2['w']],
                             names = ['ra', 'dec', 'g1', 'g2', 'w'])
        if random is not None:
            new_random = numpy.rec.fromarrays([random['ra'], random['dec'],
                                               random['g1']-random['psf_g1'],
                                               random['g2']-random['psf_g2'], random['w']],
                                              names = ['ra', 'dec', 'g1', 'g2', 'w'])
        else:
            new_random = random
        if random2 is None:
            random2 = random
        if random2 is not None:
            new_random2 = numpy.rec.fromarrays([random2['ra'], random2['dec'],
                    random2['psf_g1']*(random2['sigma']-random2['psf_sigma'])/random2['psf_sigma'],
                    random2['psf_g2']*(random2['sigma']-random2['psf_sigma'])/random2['psf_sigma'],
                    random2['w']],
                   names = ['ra', 'dec', 'g1', 'g2', 'w'])
        else:
            new_random2 = random2
        return self.getCF('gg', new_data, new_data2, new_random, new_random2,
                          config=config, **kwargs)

class Rho5SysTest(BaseCorrelationFunctionSysTest):
    """
    Compute the correlation of star shapes weighted by the residual size.
    """
    short_name = 'rho5'
    long_name = 'Rho5 statistics (Correlation of star and PSF shapes weighted by residual size)'
    objects_list = ['star PSF']
    required_quantities = [('ra', 'dec', 'sigma',
                            'psf_g1', 'psf_g2', 'psf_sigma', 'w')]

    def __call__(self, data, data2=None, random=None, random2=None, config=None, **kwargs):
        new_data = numpy.rec.fromarrays([data['ra'], data['dec'],data['psf_g1'],
                                         data['psf_g2'], data['w']],
                                        names = ['ra', 'dec', 'g1', 'g2', 'w'])
        if data2 is None:
            data2 = data
        new_data2 = numpy.rec.fromarrays([data2['ra'], data2['dec'],
                             data2['psf_g1']*(data2['sigma']-data2['psf_sigma'])/data2['psf_sigma'],
                             data2['psf_g2']*(data2['sigma']-data2['psf_sigma'])/data2['psf_sigma'],
                             data2['w']],
                             names = ['ra', 'dec', 'g1', 'g2', 'w'])
        if random is not None:
            new_random = numpy.rec.fromarrays([random['ra'], random['dec'],
                                               random['psf_g1'], random['psf_g2'], random['w']],
                                              names = ['ra', 'dec', 'g1', 'g2', 'w'])
        else:
            new_random = random
        if random2 is None:
            random2 = random
        if random2 is not None:
            new_random2 = numpy.rec.fromarrays([random2['ra'], random2['dec'],
                    random2['psf_g1']*(random2['sigma']-random2['psf_sigma'])/random2['psf_sigma'],
                    random2['psf_g2']*(random2['sigma']-random2['psf_sigma'])/random2['psf_sigma'],
                    random2['w']],
                   names = ['ra', 'dec', 'g1', 'g2', 'w'])
        else:
            new_random2 = random2
        return self.getCF('gg', new_data, new_data2, new_random, new_random2,
                          config=config, **kwargs)


class GalaxyDensityCorrelationSysTest(BaseCorrelationFunctionSysTest):
    """
    Compute the galaxy position autocorrelations.
    """
    short_name = 'galaxy_density'
    long_name = 'Galaxy position autocorrelation'
    objects_list = ['galaxy', 'galaxy random']
    required_quantities = [('ra', 'dec'), ('ra', 'dec')]

    def __call__(self, data, data2=None, random=None, random2=None, config=None, **kwargs):
        return self.getCF('nn', data, data2, random, random2, config=config, **kwargs)

<<<<<<< HEAD
class StarDensitySysTest(CorrelationFunctionSysTest):
=======
class StarDensityCorrelationSysTest(BaseCorrelationFunctionSysTest):
>>>>>>> 67ae1749
    """
    Compute the star position autocorrelations.
    """
    short_name = 'star_density'
    long_name = 'Star position autocorrelation'
    objects_list = ['star', 'star random']
    required_quantities = [('ra', 'dec'), ('ra', 'dec')]

    def __call__(self, data, data2=None, random=None, random2=None, config=None, **kwargs):
        return self.getCF('nn', data, data2, random, random2, config=config, **kwargs)


class StatSysTest(SysTest):
    """
    A class for the Stile systematics tests that use basic statistical quantities. It uses NumPy
    routines for all the innards, and saves the results in a :class:`stile.stile_utils.Stats` object
    that can carry around the information, print the results in a useful
    format, write to file, or (eventually) become an argument to plotting routines that might output
    some of the results on plots.

    One of the calculations it does is find the percentiles of the given quantity.  The percentile
    levels to use can be set when the StatSysTest is initialized or when it is called.  These
    percentiles must be provided as an iterable (list, tuple, or NumPy array).

    The objects on which this systematics test is used should be either (a) a simple iterable like a
    list, tuple, or NumPy array, or (b) a structured NumPy array with fields.  In case (a), the
    dimensionality of the NumPy array is ignored, and statistics are calculated over all
    dimensions.  In case (b), the user must give a field name using the `field` keyword argument,
    either at initialization or when calling the test.

    For both the ``percentile`` and ``field`` arguments, the behavior is different if the keyword
    argument is used at the time of initialization or calling.  When used at the time of
    initialization, that value will be used for all future calls unless called with another value
    for those arguments.  However, the value of ``percentile`` and ``field`` for calls after that
    will revert back to the original value from the time of initialization.

<<<<<<< HEAD
    By default, the systematics tester will simply return a Stats object for the user.  However,
    calling it with `verbose=True` will result in the statistics being printed directly.  The Stats
    object can also be printed.
=======
    By default, this object will simply return a Stats object for the user.  However,
    calling it with ``verbose=True`` will result in the statistics being printed directly.
>>>>>>> 67ae1749

    Ordinarily, a StatSysTest object will throw an exception if asked to run on an array that has
    any ``NaN``\s or infinite values.  The ``ignore_bad`` keyword (at the time when
    the :class:`StatSytTest` is called, not initialized) changes this behavior so these bad values
    are quietly ignored.

    Options to consider adding in future: weighted sums and other weighted statistics; outlier
    rejection.
    """
    short_name = 'stats'
    long_name = 'Calculate basic statistics of a given quantity'

    def __init__(self, percentiles=[2.2, 16., 50., 84., 97.8], field=None):
        """Function to initialize a :class:`StatSysTest` object.

        :param percentiles:     The percentile levels at which to find the value of the input array
                                when called.  [default: ``[2.2, 16., 50., 84., 97.8]``.]
        :param field:           The name of the field to use in a NumPy structured array / catalog.
                                [default: None, meaning we're using a simple array without field
                                names.]

        :returns: the requested :class:`StatSysTest` object.
        """
        self.percentiles = percentiles
        self.field = field

    def __call__(self, array, percentiles=None, field=None, verbose=False, ignore_bad=False):
        """Calling a :class:`StatSysTest` with a given array argument as ``array`` will cause it to
        carry out all the statistics tests and populate a :class:`stile.Stats` object with the
        results, which it returns to the user.

        :param array:           The tuple, list, NumPy array, or structured NumPy array/catalog on
                                which to carry out the calculations.
        :param percentiles:     The percentile levels to use for this particular calculation.
                                [default: None, meaning use whatever levels were defined when
                                initializing this :class:`StatSysTest` object]
        :param field:           The name of the field to use in a NumPy structured array / catalog.
                                [default: None, meaning use whatever field was defined when
                                initializing this :class:`StatSysTest` object]
        :param verbose:         If True, print the calculated statistics of the input ``array``
                                to screen.  If False, silently return the
                                :class:`Stats <stile.stile_utils.Stats>` object.
                                [default: False.]
        :param ignore_bad:      If True, search for values that are ``NaN`` or ``Inf``, and
                                remove them before doing calculations.  [default: False.]

        :returns: a :class:`stile.stile_utils.Stats` object
        """
        # Set the percentile levels and field, if the user provided them.  Otherwise use what was
        # set up at the time of initialization.
        use_percentiles = percentiles if percentiles is not None else self.percentiles
        use_field = field if field is not None else self.field

        # Check to make sure that percentiles is iterable (list, numpy array, tuple, ...)
        if not hasattr(use_percentiles, '__iter__'):
            raise RuntimeError('List of percentiles is not an iterable (list, tuple, NumPy array)!')

        # Check types for input things and make sure it all makes sense, including consistency with
        # the field.  First of all, it should be iterable:
        if not hasattr(array, '__iter__'):
            raise RuntimeError('Input array is not an iterable (list, tuple, NumPy array)!')
        # If it's a multi-dimensional NumPy array, tuple, or list, we don't care - the functions
        # we'll use below will simply work as if it's a 1d NumPy array, collapsing all rows of a
        # multi-dimensional array implicitly.  The only thing we have to worry about is if this is
        # really a structured catalog.  The cases to check are:
        # (a) Is it a structured catalog?  If so, we must have some value for `use_field` that is
        #     not None and that is in the catalog.  We can check the values in the catalog using
        #     array.dtype.field.keys(), which returns a list of the field names.
        # (b) Is `use_field` set, but this is not a catalog?  If so, we'll issue a warning (not
        #     exception!) and venture bravely onwards using the entire array, leaving it to the user
        #     to decide if they are okay with that.
        # We begin with taking care of case (a).  Just be careful not to modify input.
        use_array = numpy.array(array)
        if use_array.dtype.fields is not None:
            # It's a catalog, not a simple array
            if use_field is None:
                raise RuntimeError('StatSysTest called on a catalog without specifying a field!')
            if use_field not in use_array.dtype.fields.keys():
                raise RuntimeError('Field %s is not in this catalog, which contains %s!'%
                                   (use_field, use_array.dtype.fields.keys()))
            # Select the appropriate field for this catalog.
            use_array = use_array[use_field]
        # Now take care of case (b):
        elif use_array.dtype.fields is None and use_field is not None:
            import warnings
            warnings.warn('Field is selected, but input array is not a catalog! '
                          'Ignoring field choice and continuing')

        # Reject NaN / Inf values, if requested to do so.
        if ignore_bad:
            cond = numpy.logical_and.reduce(
                [numpy.isnan(use_array) == False,
                 numpy.isinf(use_array) == False]
                )
            use_array = use_array[cond]
            if len(use_array) == 0:
                raise RuntimeError("No good entries left to use after excluding bad values!")

        # Create the output object, a stile.Stats() object.  We gave to tell it which simple
        # statistics to calculate.  If we want to change this list, we need to change both the
        # `simple_stats` list below, and the code afterwards that calculates and populates the
        # `result` Stats object with the statistics.  (By default it always does percentiles, though
        # we could choose to change the percentile levels.)  Also note that if we want things like
        # skewness and kurtosis, we either need to calculate them directly or use scipy, since numpy
        # does not include those.  For now we use a try/except block to import scipy and calculate
        # those values if possible, but silently ignore the import failure if scipy is not
        # available.
        try:
            import scipy.stats
            simple_stats = ['min', 'max', 'median', 'mad', 'mean', 'stddev', 'variance', 'N',
                          'skew', 'kurtosis']
        except ImportError:
            simple_stats = ['min', 'max', 'median', 'mad', 'mean', 'stddev', 'variance', 'N']

        result = stile.stile_utils.Stats(simple_stats=simple_stats)

        # Populate the basic entries, like median, mean, standard deviation, etc.
        result.min = numpy.min(use_array)
        # Now do a check for NaN / inf, and raise an exception.
        if numpy.isnan(result.min) or numpy.isinf(result.min):
            raise RuntimeError("NaN or Inf values detected in input array!")
        result.max = numpy.max(use_array)
        # To get the length, be careful: multi-dimensional arrays need flattening!
        if hasattr(use_array, 'dtype'):
            result.N = len(use_array.flatten())
        else:
            result.N = len(use_array)
        result.median = numpy.median(use_array)
        result.mad = numpy.median(numpy.abs(use_array - result.median))
        result.stddev = numpy.std(use_array)
        result.variance = numpy.var(use_array)
        result.mean = numpy.mean(use_array)

        if 'skew' in simple_stats:
            # We were able to import SciPy, so calculate skewness and kurtosis.
            result.skew = scipy.stats.skew(use_array)
            result.kurtosis = scipy.stats.kurtosis(use_array)

        # Populate the percentiles and values.
        result.percentiles = use_percentiles
        result.values = numpy.percentile(use_array, use_percentiles)

        # Print, if verbose=True.
        if verbose:
            print result.__str__()

        # Return.
        return result

def WhiskerPlotSysTest(type=None):
    """
    Initialize an instance of a :class:`BaseWhiskerPlotSysTest` class, based on the ``type`` kwarg
    given. Options are:

        - **Star**: whisker plot of shapes of PSF stars
        - **PSF**: whisker plot of PSF shapes at the location of PSF stars
        - **Residual**: whisker plot of (star shape-PSF shape)
        - **None**: an empty :class:`BaseWhiskerPlotSysTest` class instance, which can be used for
          multiple types of whisker plots.  See the documentation
          for :class:`BaseWhiskerPlotSysTest` (especially the method
          :func:`whiskerPlot`) for more details.  Note that this type has a different call
          signature than the other methods and that it lacks many of the convenience variables the
          other WhiskerPlots have, such as self.objects_list and self.required_quantities.
    """
    if type=='Star':
        return WhiskerPlotStarSysTest()
    elif type=='PSF':
        return WhiskerPlotPSFSysTest()
    elif type=='Residual':
        return WhiskerPlotResidualSysTest()
    elif type is None:
        return BaseWhiskerPlotSysTest()
    else:
        raise ValueError('Unknown whisker plot type %s given to type kwarg'%type)

class BaseWhiskerPlotSysTest(SysTest):
    """
    A base class for Stile systematics tests that generate whisker plots. This implements the class
    method :func:`whiskerPlot`. Every child class of this class
    should use :func:`whiskerPlot` through its :func:`__call__` method. See the docstring for
    :func:`whiskerPlot` for information on how to write further tests using it.
    """
    short_name = 'whiskerplot'
    def whiskerPlot(self, x, y, g1, g2, size=None, linewidth=0.01, scale=None,
                    keylength=0.05, figsize=None, xlabel=None, ylabel=None,
                    size_label=None, xlim=None, ylim=None, equal_axis=False):
        """
        Draw a whisker plot and return a :class:`matplotlib.figure.Figure` object.
        This method has a bunch of options for controlling the appearance of a plot, which are
        explained below. To implement a child class, call this function
        within the :func:`__call__` method of the child class and return
        the :class:`matplotlib.figure.Figure` that it returns.

        :param x:               The tuple, list, or NumPy array for the x-position of objects.
        :param y:               The tuple, list, or NumPy array for the y-position of objects.
        :param g1:              The tuple, list, or Numpy array for the 1st ellipticity component
                                of objects.
        :param g2:              The tuple, list, or Numpy array for the 2nd ellipticity component
                                of objects.
        :param size:            The tuple, list, or Numpy array for the size of objects. The size
                                information is shown as color gradation.
                                [default: None, meaning do not show the size information]
        :param linewidth:       Width of whiskers in units of inches.
                                [default: 0.01]
        :param scale:           Data units per inch for the whiskers; a smaller scale is a longer
                                whisker.
                                [default: None, meaning follow the default autoscaling algorithm
                                from matplotlib]
        :param keylength:       Length of a key.
                                [default: 0.05]
        :param figsize:         Size of a figure ``(x, y)`` in units of inches.
                                [default: None, meaning use the default value of matplotlib]
        :param xlabel:          The x-axis label.
                                [default: None, meaning do not show a label for the x-axis]
        :param ylabel:          The y-axis label.
                                [default: None, meaning do not show a label for the y-axis]
        :param size_label:      The label for ``size``, which is shown at the right of the color
                                bar. [default: None, meaning do not show a size label]
        :param xlim:            Limits of x-axis ``(min, max)``.
                                [default: None, meaning do not set any limits for x]
        :param ylim:            Limits of y-axis ``(min, max)``.
                                [default: None, meaning do not set any limits for y]
        :param equal_axis:      If True, force equal scaling for the x and y axes (distance between
                                ticks of the same numerical values are equal on the x and y axes).
                                [default: False]
        :returns: a :class:`matplotlib.figure.Figure` object.
        """
        fig = plt.figure(figsize=figsize)
        ax = fig.add_subplot(1, 1, 1)

        # mask data with nan
        sel = numpy.logical_and.reduce(
            [numpy.isnan(x) == False, numpy.isnan(y) == False,
             numpy.isnan(g1) == False, numpy.isnan(g2) == False])
        sel = numpy.logical_and(sel, numpy.isnan(size) == False) if size is not None else sel
        x = x[sel]
        y = y[sel]
        g1 = g1[sel]
        g2 = g2[sel]
        size = size[sel] if size is not None else size

        # plot
        g = numpy.sqrt(g1*g1+g2*g2)
        theta = numpy.arctan2(g2, g1)/2
        gx = g * numpy.cos(theta)
        gy = g * numpy.sin(theta)
        if size is None:
            q = ax.quiver(x, y, gx, gy, units='inches',
                          headwidth=0., headlength=0., headaxislength=0.,
                          pivot='middle', width=linewidth,
                          scale=scale)
        else:
            q = ax.quiver(x, y, gx, gy, size, units='inches',
                          headwidth=0., headlength=0., headaxislength=0.,
                          pivot='middle', width=linewidth,
                          scale=scale)
            cb = fig.colorbar(q)
            if size_label is not None:
                cb.set_label(size_label)

        qk = plt.quiverkey(q, 0.5, 0.92, keylength, r'$g= %s$' % str(keylength), labelpos='W')
        if xlabel is not None:
            ax.set_xlabel(xlabel)
        if ylabel is not None:
            ax.set_ylabel(ylabel)
        if equal_axis:
            ax.axis('equal')
        if xlim is not None:
            ax.set_xlim(*xlim)
        if ylim is not None:
            ax.set_ylim(*ylim)
        return fig
    def __call__(self, *args, **kwargs):
        return self.whiskerPlot(*args, **kwargs)
    def getData(self):
        return self.data

class WhiskerPlotStarSysTest(BaseWhiskerPlotSysTest):
    """
    A class to make WhiskerPlots of stars.
    """
    short_name = 'whiskerplot_star'
    long_name = 'Make a Whisker plot of stars'
    objects_list = ['star PSF']
    required_quantities = [('x', 'y', 'g1', 'g2', 'sigma')]

    def __call__(self, array, linewidth=0.01, scale=None, figsize=None,
                 xlim=None, ylim=None):
        if 'CCD' in array.dtype.names:
            fields = list(self.required_quantities[0]) + ['CCD']
        else:
            fields = list(self.required_quantities[0])
        self.data = numpy.rec.fromarrays([array[field] for field in fields], names=fields)
        return self.whiskerPlot(array['x'], array['y'], array['g1'], array['g2'], array['sigma'],
                                linewidth=linewidth, scale=scale, figsize=figsize,
                                xlabel=r'$x$ [pixel]', ylabel=r'$y$ [pixel]',
                                size_label=r'$\sigma$ [pixel]',
                                xlim=xlim, ylim=ylim, equal_axis=True)


class WhiskerPlotPSFSysTest(BaseWhiskerPlotSysTest):
    """
    A class to make WhiskerPlots of PSF shapes.
    """
    short_name = 'whiskerplot_psf'
    long_name = 'Make a Whisker plot of PSFs'
    objects_list = ['star PSF']
    required_quantities = [('x', 'y', 'psf_g1', 'psf_g2', 'psf_sigma')]

    def __call__(self, array, linewidth=0.01, scale=None, figsize=None,
                 xlim=None, ylim=None):
        if 'CCD' in array.dtype.names:
            fields = list(self.required_quantities[0]) + ['CCD']
        else:
            fields = list(self.required_quantities[0])
        self.data = numpy.rec.fromarrays([array[field] for field in fields], names=fields)
        return self.whiskerPlot(array['x'], array['y'], array['psf_g1'], array['psf_g2'],
                                array['psf_sigma'], linewidth=linewidth, scale=scale,
                                figsize=figsize, xlabel=r'$x$ [pixel]', ylabel=r'$y$ [pixel]',
                                size_label=r'$\sigma$ [pixel]',
                                xlim=xlim, ylim=ylim, equal_axis=True)


class WhiskerPlotResidualSysTest(BaseWhiskerPlotSysTest):
    """A class to make WhiskerPlots of the (star-PSF) residuals.
    """
    short_name = 'whiskerplot_residual'
    long_name = 'Make a Whisker plot of residuals'
    objects_list = ['star PSF']
    required_quantities = [('x', 'y', 'g1', 'g2', 'sigma', 'psf_g1', 'psf_g2', 'psf_sigma')]

    def __call__(self, array, linewidth=0.01, scale=None, figsize=None,
                 xlim=None, ylim=None):
        data = [array['x'], array['y'], array['g1'] - array['psf_g1'],
                array['g2'] - array['psf_g2'], array['sigma'] - array['psf_sigma']]
        fields = ['x', 'y', 'g1-psf_g1', 'g2-psf_g2', 'sigma-psf_sigma']
        if 'CCD' in array.dtype.names:
            data += [array['CCD']]
            fields += ['CCD']
        self.data = numpy.rec.fromarrays(data, names=fields)
        return self.whiskerPlot(array['x'], array['y'], array['g1'] - array['psf_g1'],
                                array['g2'] - array['psf_g2'], array['sigma'] - array['psf_sigma'],
                                linewidth=linewidth, scale=scale,
                                figsize=figsize, xlabel=r'$x$ [pixel]', ylabel=r'$y$ [pixel]',
                                size_label=r'$\sigma$ [pixel]',
                                xlim=xlim, ylim=ylim, equal_axis=True)

class HistogramSysTest(SysTest):
    """
    A base class for Stile systematics tests that generate histograms.

    Like the :class:`StatSysTest`, :class:`HistogramSysTest` has a number of options which can be
    set either upon initialization or at runtime.  When set at initialization, the options will hold
    for any call to the object that doesn't explicitly override them; when set during a call, the
    options will hold only for that call.

    See the documentation for the method :func:`HistoPlot` for a list of available kwargs.

    This class uses some code from the AstroML package, (c) Jake Vanderplas 2012-2013, under a
    BSD license--please see the code file for the full text of the license.
    """

    short_name = 'histogram'
    # Note: if you change the defaults here, change the docstring for the HistoPlot method.
    def __init__(self, field=None, binning_style='manual', nbins=50,
                 weights=None, limits=None, figsize=None, normed=False,
                 histtype='stepfilled', xlabel=None, ylabel=None,
                 xlim=None, ylim=None, hide_x=False, hide_y=False,
                 cumulative=False, align='mid', rwidth=0.9,
                 log=False, color='k', alpha=1.0,
                 text=None, text_x=0.90, text_y=0.90, fontsize=12,
                 linewidth=2.0, vlines=None, vcolor='k'):
        self.field = field
        self.binning_style = binning_style
        self.nbins = nbins
        self.weights = weights
        self.limits = limits
        self.figsize = figsize
        self.normed = normed
        self.histtype = histtype
        self.xlabel = xlabel
        self.ylabel = ylabel
        self.xlim = xlim
        self.ylim = ylim
        self.hide_x = hide_x
        self.hide_y = hide_y
        self.cumulative = cumulative
        self.align = align
        self.rwidth = rwidth
        self.log = log
        self.color = color
        self.alpha = alpha
        self.text = text
        self.text_x = text_x
        self.text_y = text_y
        self.fontsize = fontsize
        self.linewidth = linewidth
        self.vlines = vlines
        self.vcolor = vcolor

    def get_param_value(self, param, ii, data_dim, multihist=False):
        if type(param) is list and multihist:
            if len(param) == data_dim:
                param_use = param[ii]
            else:
                param_use = param[0]
        elif type(param) is list:
            param_use = param[0]
        else:
            param_use = param
        return param_use

    """
    The Scott rule for bin size
    This function is directly copied from the astroML library
    (astroMl/density_estimation/histtool.py)
    with some updates to the doc style since we're not using numpydoc.
    """
    def scotts_bin_width(self, data, return_bins=False):
        r"""Return the optimal histogram bin width using Scott's rule:

        :param array-like data: observed (one-dimensional) data
        :param bool return_bins:  (optional) if True, then return the bin edges

        :returns: width(float), optimal bin width using Scott's rule; bins(ndarray), bin edges
                  returned if `return_bins` is True

        Notes:
        The optimal bin width is

        .. math::
            \Delta_b = \frac{3.5\sigma}{n^{1/3}}

        where :math:`\sigma` is the standard deviation of the data, and
        :math:`n` is the number of data points.

        See Also: knuth_bin_width; freedman_bin_width; astroML.plotting.hist
        """
        data = numpy.asarray(data)
        if data.ndim != 1:
            raise ValueError("data should be one-dimensional")

        n = data.size
        sigma = numpy.std(data)

        dx = 3.5 * sigma * 1. / (n ** (1. / 3))

        if return_bins:
            Nbins = numpy.ceil((data.max() - data.min()) * 1. / dx)
            Nbins = max(1, Nbins)
            bins = data.min() + dx * numpy.arange(Nbins + 1)
            return dx, bins
        else:
            return dx

    """
    The Freedman-Diaconis rule of bin size
    This function is directly copied from the astroML library
    (astroMl/density_estimation/histtool.py)
    with some updates to the doc style since we're not using numpydoc.
    """
    def freedman_bin_width(self, data, return_bins=False):
        r"""Return the optimal histogram bin width using the Freedman-Diaconis
            rule

        :param array-like data: observed (one-dimensional) data
        :param bool return_bins: (optional) if True, then return the bin edges

        :returns: width(float), optimal bin width using the Freedman-Diaconis rule; bins(ndarray),
                  bin edges returned if `return_bins` is True

        Notes:
        The optimal bin width is

        .. math::
            \Delta_b = \frac{2(q_{75} - q_{25})}{n^{1/3}}

        where :math:`q_{N}` is the :math:`N` percent quartile of the data, and
        :math:`n` is the number of data points.

        See Also: knuth_bin_width; scotts_bin_width; astroML.plotting.hist
        """
        data = numpy.asarray(data)
        if data.ndim != 1:
            raise ValueError("data should be one-dimensional")

        n = data.size
        if n < 4:
            raise ValueError("data should have more than three entries")

        dsorted = numpy.sort(data)
        v25 = dsorted[n / 4 - 1]
        v75 = dsorted[(3 * n) / 4 - 1]

        dx = 2 * (v75 - v25) * 1. / (n ** (1. / 3))

        if return_bins:
            Nbins = numpy.ceil((dsorted[-1] - dsorted[0]) * 1. / dx)
            Nbins = max(1, Nbins)
            bins = dsorted[0] + dx * numpy.arange(Nbins + 1)
            return dx, bins
        else:
            return dx

    """
    Generate the histogram
    """
    # All of these defaults are None because they're set in the initalization and we want to be able
    # to tell the difference between "I don't care, use the default" and "override initialization,
    # use this value". Otherwise there could be a conflict for kwargs that have non-None defaults.
    def HistoPlot(self, data_list, field=None, binning_style=None, nbins=None,
                  weights=None, limits=None, figsize=None, normed=None,
                  histtype=None, xlabel=None, ylabel=None,
                  xlim=None, ylim=None, hide_x=None, hide_y=None,
                  cumulative=None, align=None, rwidth=None,
                  log=None, color=None, alpha=None,
                  text=None, text_x=None, text_y=None, fontsize=None,
                  linewidth=None, vlines=None, vcolor=None):

        """
        Draw a histogram and return a :class:`matplotlib.figure.Figure` object.

        This method has a bunch of options for controlling the appearance of
        the histogram, which are explained below.

        :param data_list:    The 1-dimensional NumPy array or a list of Numpy arrays
                             for plotting histograms; or, a formatted array plus a `field`
                             parameter (either at class initalization or as a kwarg).
        :param field:        The field of data to be used, if data_list is a formatted array.
                             This can be iterable if multiple formatted arrays are passed to
                             data_list, but must have the same length as data_list.
                             If multiple formatted arrays are passed to data_list but only one
                             field kwarg is given, the same field will be used in every array.
        :param binning_style: Different selections of Histogram bin size.

                              - 'scott' :   Use Scott's rule to decide the bin size.
                              - 'freedman': Use the Freedman-Diaconis rule to decide the bin
                                size.
                              - 'manual' :  Manually select a fixed number of bins.

                             [default: binning_style='manual']
        :param nbins:        The number of bins if binning_style = 'manual' is selected.
                             [Default: nbins = 50]
        :param weights:      An array of weights, or True to use the 'w' column from
                             the data array. [Default: None]
        :param limits:       The [min, max] limits to trim the data before the
                             histogram is made.
                             [Default: limits = None]
        :param normed:       Whether the normalized histogram is shown.
                             [Default: normed = False]
        :param cumulative:   Whether the cumulative histogram is shown.
                             [Default: cumulative = False]
        :param histtype:     The type of histogram to show.

                             - 'bar'        : Tradition bar-type histogram.
                             - 'step'       : Unfilled lineplot-type histogram.
                             - 'stepfilled' : Filled lineplot-type histogram.

                             [Default: histtype = 'stepfilled']
        :param align:        Where the bars are centered relative to bin edges
                             = 'left', 'mid', or 'right'.
                             [Default: align = 'mid' ]
        :param rwidth:       The relative width of the bars as a fraction of the
                             bin width. Ignored for histtype = 'step' or
                             'stepfilled'.
                             [Default = None]
        :param log:          If True, the histogram axis will be set to a log scale.
                             [Default = False]
        :param color:        Color of the histogram.
                             [Default = None, which will use the standard color sequence]
        :param figsize:      Size of a figure (x, y) in units of inches..
                             [Default: None, meaning use the default value of matplotlib]
        :param xlabel:       The x-axis label.
                             [Default: None, meaning do not show a label for the x-axis]
        :param ylabel:       The y-axis label.
                             [Default: None, meaning do not show a label for the y-axis]
        :param xlim:         Limits of x-axis (min, max).
                             [Default: None, meaning do not set any limits for x]
        :param ylim:         Limits of y-axis (min, max).
                             [Default: None, meaning do not set any limits for y]
        :param hide_x:       Whether hide the labels for x-axis.
                             [Default: hide_x = False]
        :param hide_y:       Whether hide the labels for y-axis.
                             [Default: hide_y = False]
        :param alpha:        0.0 transparent through 1.0 opaque
                             [Default: alpha = 1.0]
        :param linewidth:    With of the vertical lines
                             [Default: linewidth = 2.0]
        :param text:         Text to put on the figure
                             [Default: None]
        :param text_x:       The X-coordinate of the text on the plot
                             [Default: text_x = 0.9]
        :param text_y:       The Y-coordinate of the test on the plot
                             [Default: text_y = 0.9]
        :param fontsize:     Font size of the text
                             [Default: fontsize = 12]
        :param vlines:       Locations to plot vertical lines to indicate interesting
                             values.
                             [Default: None]
        :param vcolor:       Color or a list of color for vertical lines to plot.
                             [Default: 'k']

        :returns: a :class:`matplotlib.figure.Figure` object.
        """

        # Get defaults from the class attributes if necessary
        for key_name in ['field', 'binning_style', 'nbins', 'weights', 'limits', 'figsize',
                         'normed', 'histtype', 'xlabel', 'ylabel', 'xlim', 'ylim', 'hide_x',
                         'hide_y', 'cumulative', 'align', 'rwidth', 'log', 'color', 'alpha', 'text',
                         'text_x', 'text_y', 'fontsize', 'linewidth', 'vlines', 'vcolor']:
            exec('if %s is None: %s = self.%s'%(key_name, key_name, key_name))

        ## Define the plot
        hist = plt.figure(figsize=figsize)
        ax   = hist.add_subplot(1, 1, 1)

        data_dim = len(data_list)
        for ii in range(data_dim):

            if type(data_list[0]) is list or type(data_list[0]) is numpy.ndarray:
                multihist = True
                data = data_list[ii]
            else:
                multihist = False
                data = data_list

            if field is not None:
                if not isinstance(field, str) and hasattr(field, '__iter__'):
                    if len(field)!=data_dim or not multihist:
                        raise RuntimeError('Different length lists of data & lists of fields!')
                    data = data[field][ii]
                else:
                    data = data[field]


            # mask data with NaN
            data = data[numpy.isnan(data) == False]
            data = numpy.asarray(data)

            # trim the data if necessary
            if limits is not None:
                data = data[(data >= limits[0]) & (data <= limits[1])]

            # decide which bin style to use
            style_use = self.get_param_value(binning_style, ii, data_dim,
                                             multihist=multihist)

            # now support constant bin size, Scott rule, and Freedman rule
            if style_use in ['scott', 'freedman', 'manual']:
                if (style_use is 'scott'):
                    "Use the Scott rule"
                    dx, bins = self.scotts_bin_width(data, True)
                elif style_use is 'freedman':
                    "Use the Freedman rule"
                    dx, bins = self.freedman_bin_width(data, True)
                elif style_use is 'manual':
                    bins = nbins
            else:
                print "Unrecognized code for binning style, use default instead!"
                bins = nbins

            if weights is True:
                weights = data['w']

            # decide if weight is presented
            if weights is not None and multihist:
                if len(weights) == data_dim:
                    weight_use = weights[ii]
                else:
                    import warnings
                    warnings.warn("Inconsistent shape between data and weights! No weight is used!")
                    weight_use = None
            elif weights is not None:
                if len(weights) == len(data):
                    weight_use = weights
                else:
                    import warnings
                    warnings.warn("Inconsistent shape between data and weights! No weight is used!")
                    weight_use = None
            else:
                import warnings
                warnings.warn("The format of given weights cannot be understood! No weight is used!")
                weight_use = None

            # decide which histtype to use
            hist_use = self.get_param_value(histtype, ii, data_dim,
                                            multihist=multihist)
            # the color of the histogram
            color_use = self.get_param_value(color, ii, data_dim,
                                             multihist=multihist)
            # the transparency of the histogram
            alpha_use = self.get_param_value(alpha, ii, data_dim,
                                             multihist=multihist)
            # the relative width of the bar
            rwidth_use = self.get_param_value(rwidth, ii, data_dim,
                                              multihist=multihist)
            # the width of the vertical line
            lwidth_use = self.get_param_value(linewidth, ii, data_dim,
                                              multihist=multihist)

            # make the histogram
            counts, edges, patches = ax.hist(data, bins,
                                             weights = weight_use,
                                             histtype = hist_use,
                                             color = color_use,
                                             normed = normed,
                                             cumulative = cumulative,
                                             alpha = alpha_use,
                                             rwidth = rwidth_use,
                                             log = log,
                                             align = align,
                                             linewidth = lwidth_use
                                            )

            # outline the filled region
            if hist_use is 'stepfilled':
                counts, edges, patches = ax.hist(data, bins,
                                                 weights = weight_use,
                                                 histtype = 'step',
                                                 color = 'k',
                                                 normed = normed,
                                                 cumulative = cumulative,
                                                 alpha = 1.0,
                                                 rwidth = rwidth_use,
                                                 log = log,
                                                 align = align,
                                                 linewidth = 1.0
                                                )

            ymin, ymax = ax.get_ylim()

            if not multihist:
                break

        # add the text when necessary
        if text is not None:
            ax.text(text_x, text_y, text, transform=ax.transAxes,
                    ha='right', va='top', fontsize=fontsize)

        # add vertical lines when necessary
        if vlines is not None and not hasattr(vlines, '__iter__'):
            for jj in range(len(vlines)):
                vline_use = vlines[jj]

                if type(vcolor) == list:
                    if len(vcolor) == len(vlines):
                        vcolor_use = vcolor[jj]
                    else:
                        vcolor_use = vcolor[0]
                else:
                    vcolor_use = vcolor

                ax.vlines(vline_use, ymin, ymax, colors=vcolor_use,
                          linestyle='dashed',
                          linewidth=1.8)

        if xlabel is not None:
            ax.set_xlabel(xlabel)
        if ylabel is not None:
            ax.set_ylabel(ylabel)

        if xlim is not None:
            ax.set_xlim(*xlim)
        if ylim is not None:
            ax.set_ylim(*ylim)

        if hide_x:
            ax.xaxis.set_major_formatter(plt.NullFormatter())
        if hide_y:
            ax.yaxis.set_major_formatter(plt.NullFormatter())

        return hist
    def __call__(self, *args, **kwargs):
        return self.HistoPlot(*args, **kwargs)

def ScatterPlotSysTest(type=None):
    """
    Initialize an instance of a :class:`BaseScatterPlotSysTest` class, based on the ``type`` kwarg
    given. Options are:

        - **StarVsPSFG1**: star vs PSF g1
        - **StarVsPSFG2**: star vs PSF g2
        - **StarVsPSFSigma**: star vs PSF sigma
        - **ResidualVsPSFG1**: (star - PSF) g1 vs PSF g1
        - **ResidualVsPSFG2**: (star - PSF) g2 vs PSF g2
        - **ResidualVsPSFSigma**: (star - PSF) sigma vs PSF sigma
        - **ResidualSigmaVsPSFMag**: (star - PSF)/PSF sigma vs PSF magnitude
        - **None**: an empty :class:`BaseScatterPlotSysTest` class instance, which can be used for
          multiple types of scatter plots.  See the documentation
          for :class:`BaseScatterPlotSysTest` (especially the method
          :func:`scatterPlot <BaseScatterPlotSysTest.scatterPlot>`) for more details.  Note that
          this type has a different call signature than the other methods and that it lacks many of
          the convenience variables the other ScatterPlots have, such as self.objects_list and
          self.required_quantities.
    """
    if type=='StarVsPSFG1':
        return ScatterPlotStarVsPSFG1SysTest()
    elif type=='StarVsPSFG2':
        return ScatterPlotStarVsPSFG2SysTest()
    elif type=='StarVsPSFSigma':
        return ScatterPlotStarVsPSFSigmaSysTest()
    elif type=='ResidualVsPSFG1':
        return ScatterPlotResidualVsPSFG1SysTest()
    elif type=='ResidualVsPSFG2':
        return ScatterPlotResidualVsPSFG2SysTest()
    elif type=='ResidualVsPSFSigma':
        return ScatterPlotResidualVsPSFSigmaSysTest()
    elif type is None:
        return BaseScatterPlotSysTest()
    else:
        raise ValueError('Unknown scatter plot type %s given to type kwarg'%type)

class BaseScatterPlotSysTest(SysTest):
    """
    A base class for Stile systematics tests that generate scatter plots. This implements the class
    method :func:`scatterPlot` and a :func:`__call__` method that sets up the data.
    Child classes should use :func:`super()` to access this call method; see examples in the
    existing code base.
    """
    short_name = 'scatterplot'
    def __call__(self, array, x_field, y_field, yerr_field, z_field=None, residual=False,
                 per_ccd_stat=None, xlabel=None, ylabel=None, zlabel=None, color="",
                 lim=None, equal_axis=False, linear_regression=False, reference_line=None):
        """
        Draw a scatter plot and return a :class:`matplotlib.figure.Figure` object.
        This method has a bunch of options for controlling appearance of a plot, which is
        explained below.

        :param array:           A structured NumPy array which contains data to be plotted.
        :param x_field:         The name of the field in ``array`` to be used for x.
        :param y_field:         The name of the field in ``array`` to be used for y.
        :param yerr_field:      The name of the field in ``array`` to be used for y error.
        :param z_field:         The name of the field in ``array`` to be used for z, which appears
                                as the colors of scattered points.
                                [default: None, meaning there is no additional quantity]
        :param residual:        Show residual between x and y on the y-axis.
                                [default: False, meaning y value itself is on the y-axis]
        :param per_ccd_stat:    Which statistics (median, mean, or None) to be calculated within
                                each CCD.
                                [default: None, meaning no statistics are calculated]
        :param xlabel:          The label for the x-axis.
                                [default: None, meaning do not show a label on the x-axis]
        :param ylabel:          The label for the y-axis.
                                [default: None, meaning do not show a label on the y-axis]
        :param zlabel:          The label for the z values which appears at the side of the color
                                bar.
                                [default: None, meaning do not show a label of z values]
        :param color:           The color of scattered points. This color is also applied to
                                linear regression if argument ``linear_regression`` is True. This
                                parameter is ignored when z is not None. In this case, the
                                color of linear regression is set to blue.
                                [default: None, meaning follow a matplotlib's default color]
        :param lim:             The limit of the axes. This can be specified explicitly by
                                using tuples such as ``((xmin, xmax), (ymin, ymax))``.
                                If one passes float ``p``, this routine calculates the p%-percentile
                                around the median for each axis.
                                [default: None, meaning do not set any limits]
        :param equal_axis:      If True, force ticks of the x-axis and y-axis equal to each other.
                                [default: False]
        :param linear_regression: If True, perform linear regression for x and y and plot a
                                regression line. If yerr is not None, perform the linear
                                regression incorporating the error into the standard chi^2
                                and plot a regression line with a 1-sigma allowed region.
                                [default: False]
        :param reference_line:  Draw a reference line. If ``reference_line == 'one-to-one'``,
                                ``x=y`` is drawn. If ``reference_line == 'zero'``, ``y=0`` is drawn.
                                A user-specific function can be used by passing an object which
                                has an attribute :func:`__call__` and returns a 1-d Numpy array.
        :returns:               a :class:`matplotlib.figure.Figure` object
        """
        if per_ccd_stat:
            if z_field is None:
                z = None
                x, y, yerr = self.getStatisticsPerCCD(array['CCD'], array[x_field],
                                                      array[y_field], yerr=array[yerr_field],
                                                      stat=per_ccd_stat)
                self.data = numpy.rec.fromarrays([list(set(array['CCD'])), x,
                                                  y, yerr],
                                                 names=['ccd',
                                                        x_field,
                                                        y_field,
                                                        yerr_field])
            else:
                x, y, yerr, z = self.getStatisticsPerCCD(array['CCD'], array[x_field],
                                                      array[y_field], yerr=array[yerr_field],
                                                      z=array[z_field], stat=per_ccd_stat)
                self.data = numpy.rec.fromarrays([list(set(array['CCD'])), x,
                                                  y, yerr, zz],
                                                 names=['ccd',
                                                        x_field,
                                                        y_field,
                                                        yerr_field,
                                                        z_field])
        else:
            if z_field is None:
                z = None
                x, y, yerr = array[x_field], array[y_field], array[yerr_field]
                self.data = numpy.rec.fromarrays([x, y, yerr],
                                                 names=[x_field,
                                                        y_field,
                                                        yerr_field])
            else:
                x, y, yerr, z = array[x_field], array[y_field], array[yerr_field], array[z_field]
                self.data = numpy.rec.fromarrays([x, y, yerr, z],
                                                 names=[x_field,
                                                        y_field,
                                                        yerr_field,
                                                        z_field])
        y = y-x if residual else y
        return self.scatterPlot(x, y, yerr, z,
                                xlabel=xlabel, ylabel=ylabel,
                                color=color, lim=lim, equal_axis=False,
                                linear_regression=True, reference_line=reference_line)

    def getData(self):
        """
        Returns data used for scatter plot.

        :returns: :func:`stile_utils.FormatArray <stile.stile_utils.FormatArray>` object
        """

        return self.data

    def scatterPlot(self, x, y, yerr=None, z=None, xlabel=None, ylabel=None, zlabel=None, color="",
                    lim=None, equal_axis=False, linear_regression=False, reference_line=None):
        """
        Draw a scatter plot and return a :class:`matplotlib.figure.Figure` object.
        This method has a bunch of options for controlling appearance of a plot, which is
        explained below.

        :param x:               The tuple, list, or NumPy array for x-axis.
        :param y:               The tuple, list, or NumPy array for y-axis.
        :param yerr:            The tuple, list, or Numpy array for error of the y values.
                                [default: None, meaning do not plot an error]
        :param z:               The tuple, list, or Numpy array for an additional quantity
                                which appears as colors of scattered points.
                                [default: None, meaning there is no additional quantity]
        :param xlabel:          The label of x-axis.
                                [default: None, meaning do not show a label of x-axis]
        :param ylabel:          The label of y-axis.
                                [default: None, meaning do not show a label of y-axis]
        :param zlabel:          The label of z values which appears at the side of color bar.
                                [default: None, meaning do not show a label of z values]
        :param color:           The color of scattered points. This color is also applied to linear
                                regression if argument ``linear_regression`` is True. This parameter
                                is ignored when z is not None. In this case, the color of linear
                                regression is set to blue.
                                [default: None, meaning follow a matplotlib's default color]
        :param lim:             The limit of axis. This can be specified explicitly by
                                using tuples such as ``((xmin, xmax), (ymin, ymax))``.
                                If one passes float p, it calculate p%-percentile around median
                                for each of x-axis and y-axis.
                                [default: None, meaning do not set any limits]
        :param equal_axis:      If True, force ticks of the x-axis and y-axis equal to each other.
                                [default: False]
        :param linear_regression: If True, perform linear regression for x and y and plot a
                                regression line. If yerr is not None, perform the linear
                                regression incorporating the error into the standard chi^2
                                and plot a regression line with a 1-sigma allowed region.
        :param reference_line:  Draw a reference line. If ``reference_line == 'one-to-one'``,
                                ``x=y`` is drawn. If ``reference_line == 'zero'``, ``y=0`` is drawn.
                                A user-specific function can be used by passing an object which has
                                an attribute :func:`__call__` and returns a 1-d Numpy array.
                                [default: False]
        :returns:                a :class:`matplotlib.figure.Figure` object
        """
        fig = plt.figure()
        ax = fig.add_subplot(1, 1, 1)

        # mask data with nan. Emit a warning if an array has nan in it.
        x_isnan = numpy.isnan(x)
        y_isnan = numpy.isnan(y)
        import warnings
        if numpy.sum(x_isnan) != 0:
            warnings.warn('There are %s nans in x, out of %s.' % (numpy.sum(x_isnan), len(x_isnan)))
        if numpy.sum(y_isnan) != 0:
            warnings.warn('There are %s nans in y, out of %s.' % (numpy.sum(y_isnan), len(y_isnan)))
        sel = numpy.logical_and(numpy.invert(x_isnan), numpy.invert(y_isnan))
        if yerr is not None:
            yerr_isnan = numpy.isnan(yerr)
            if numpy.sum(yerr_isnan) != 0:
                warnings.warn('There are %s nans in yerr, out of %s.'
                             % (numpy.sum(yerr_isnan), len(yerr_isnan)))
            sel = numpy.logical_and(sel, numpy.invert(yerr_isnan))
        if z is not None:
            z_isnan = numpy.isnan(z)
            if numpy.sum(z_isnan) != 0:
                warnings.warn('There are %s nans in z, out of %s.'
                             % (numpy.sum(z_isnan), len(z_isnan)))
            sel = numpy.logical_and(sel, numpy.invert(z_isnan))
        x = x[sel]
        y = y[sel]
        yerr = yerr[sel] if yerr is not None else None
        z = z[sel] if z is not None else None

        # load axis limits if argument lim is ((xmin, xmax), (ymin, ymax))
        if isinstance(lim, tuple):
            xlim = lim[0]
            ylim = lim[1]

        # calculate n-sigma limits around mean if lim is float
        elif isinstance(lim, float):
            p = lim
            xlim = (numpy.percentile(x, 50.-0.5*p), numpy.percentile(x, 50.+0.5*p))
            ylim = (numpy.percentile(y, 50.-0.5*p), numpy.percentile(y, 50.+0.5*p))
        # in other cases (except for the default value None), raise an exception
        elif lim is not None:
            raise TypeError('lim should be ((xmin, xmax), (ymin, ymax)) or'
                            '`float` to indicate p%-percentile around median.')
        else:
            # Even if lim = None, we want to set limits. Limits set by matplotlib looks uneven
            # probably because it seems to pick round numbers for the endpoints (eg -0.2 and 0.2).
            xlim = (numpy.min(x)-0.05*(numpy.max(x)-numpy.min(x)),
                    numpy.max(x)+0.05*(numpy.max(x)-numpy.min(x)))
            # We apply the same thing to y. However, when y has error, setting the limit may cut out
            # error, so we just leave it.
            if yerr is None:
                ylim = (numpy.min(y)-0.05*(numpy.max(y)-numpy.min(y)),
                        numpy.max(y)+0.05*(numpy.max(y)-numpy.min(y)))
            else:
                ylim = None

        # plot
        if z is None:
            if yerr is None:
                p = ax.plot(x, y, ".%s" % color)
            else:
                p = ax.errorbar(x, y, yerr, fmt=".%s" % color)
            # store color for latter use
            used_color = p[0].get_color()
        else:
            if yerr is not None:
                plt.errorbar(x, y, yerr=yerr, linestyle="None", color="k", zorder=0)
            plt.scatter(x, y, c=z, zorder=1)
            cb = plt.colorbar()
            used_color = "b"

        # make axes ticks equal to each other if specified
        if equal_axis:
            ax.axis("equal")

        # set axis limits if specified
        if xlim is not None:
            ax.set_xlim(*xlim)
        if ylim is not None:
            ax.set_ylim(*ylim)

        # set up x value for linear regression or a reference line
        if linear_regression or reference_line is not None:
            # set x limits of a regression line.
            # If equal_axis is False, just use x limits set to axis.
            if not equal_axis:
                xlimtmp = ax.get_xlim()
            # If equal_axis is True, x limits may not reflect an actual limit of a plot,e.g., if
            # y limits are wider than x limits, an actual limit along the x-axis becomes wider
            # than what we specified although a value tied to a matplotlib.axes object remains
            # the same, which can result in a regression line truncated in smaller range along
            # x-axis if we simply use ax.get_xlim() to the regression line. To avoid this,
            # take a wider range between x limits and y limits, and set this range to
            # the x limit of a regression line.
            else:
                d = numpy.max([ax.get_xlim()[1] - ax.get_xlim()[0],
                               ax.get_ylim()[1] - ax.get_ylim()[0]])
                xlimtmp = [numpy.average(x)-0.5*d, numpy.average(x)+0.5*d]
            xtmp = numpy.linspace(*xlimtmp)

        # perform linear regression if specified
        if linear_regression:
            if yerr is None:
                m, c = self.linearRegression(x, y)
                ax.plot(xtmp, m*xtmp+c, "--%s" % used_color)
            else:
                m, c, cov_m, cov_c, cov_mc = self.linearRegression(x, y, err=yerr)
                ax.plot(xtmp, m*xtmp+c, "--%s" % used_color)
                y = m*xtmp+c
                # calculate yerr using the covariance
                yerr = numpy.sqrt(xtmp**2*cov_m + 2.*xtmp*cov_mc + cov_c)
                ax.fill_between(xtmp, y-yerr, y+yerr, facecolor=used_color,
                                edgecolor=used_color, alpha=0.5)
                ax.annotate(r"$m=%.4f\pm%.4f$" %(m, numpy.sqrt(cov_m))+"\n"+
                            r"$c=%.4f\pm%.4f$" %(c, numpy.sqrt(cov_c)), xy=(0.75, 0.05),
                            xycoords='axes fraction')

        # draw a reference line
        if reference_line is not None:
            if isinstance(reference_line, str):
                if reference_line == "one-to-one":
                    ax.plot(xtmp, xtmp, "--k")
                elif reference_line == "zero":
                    ax.plot(xtmp, numpy.zeros(xtmp.shape), "--k")
            elif hasattr(reference_line, '__call__'):
                y = reference_line(xtmp)
                if len(numpy.array(y).shape) != 1 or len(y) != len(xtmp):
                    raise TypeError('an object for reference_line should return a 1-d array whose'
                                    'size is the same as input')
                ax.plot(xtmp, y, "--k")
            else:
                raise TypeError("reference_line should be str 'one-to-one' or 'zero',"
                                "or an object which has atttibute '__call__'.")

        # set axis labels if specified
        if xlabel is not None:
            ax.set_xlabel(xlabel)
        if ylabel is not None:
            ax.set_ylabel(ylabel)
        if zlabel is not None:
            cb.set_label(zlabel)

        fig.tight_layout()

        return fig

    def linearRegression(self, x, y, err=None):
        """
        Perform linear regression (y=mx+c). If error is given, it returns covariance.

        :param x:               NumPy array for x.
        :param y:               NumPy array for y.
        :param err:             Numpy array for y error.
                                [default: None, meaning do not consider y error]
        :returns:               m, c. If err is not None, m, c, cov_m, cov_c, cov_mc.
        """

        e = numpy.ones(x.shape) if err is None else err
        S = numpy.sum(1./e**2)
        Sx = numpy.sum(x/e**2)
        Sy = numpy.sum(y/e**2)
        Sxx = numpy.sum(x**2/e**2)
        Sxy = numpy.sum(x*y/e**2)
        Delta = S*Sxx - Sx**2
        m = (S*Sxy-Sx*Sy)/Delta
        c = (Sxx*Sy-Sx*Sxy)/Delta
        if err is None:
            return m, c
        else:
            cov_m = S/Delta
            cov_c = Sxx/Delta
            cov_mc = -Sx/Delta
            return m, c, cov_m, cov_c, cov_mc

    def getStatisticsPerCCD(self, ccds, x, y, yerr=None, z=None, stat="median"):
        """
        Calculate median or mean for x and y (and z if specified) for each ccd.

        :param ccds:       NumPy array for ccds, an array in which each element indicates
                           ccd id of each data point.
        :param x:          NumPy array for x.
        :param y:          NumPy array for y.
        :param yerr:       Numpy array for y error.
                           [default: None, meaning do not consider y error]
        :param z:          NumPy array for z.
                           [default: None, meaning do not statistics for z]
        :returns:          x_ave, y_ave, y_ave_std.
        """
        if stat == "mean":
            x_ave = numpy.array([numpy.average(x[ccds == ccd])
                                 for ccd in set(ccds)])
            if yerr is None:
                y_ave = numpy.array([numpy.average(y[ccds == ccd])
                                     for ccd in set(ccds)])
                y_ave_std = numpy.array([numpy.std(y[ccds == ccd])/
                                         numpy.sqrt(len(y[ccds == ccd]))
                                         for ccd in set(ccds)])
            # calculate y and its std under the inverse variance weight if yerr is given
            else:
                y_ave = numpy.array([numpy.sum(y[ccds == ccd]/
                                               yerr[ccds == ccd]**2)/
                                     numpy.sum(1./yerr[ccds == ccd]**2)
                                     for ccd in set(ccds)])
                y_ave_std = numpy.array([numpy.sqrt(1./numpy.sum(1./yerr[ccds == ccd]**2
                                                                 ))
                                         for ccd in set(ccds)])
            if z is not None:
                z_ave = numpy.array([numpy.average(z[ccds == ccd])
                                     for ccd in set(ccds)])
                return x_ave, y_ave, y_ave_std, z_ave
            else:
                return x_ave, y_ave, y_ave_std
        elif stat == "median":
            x_med = numpy.array([numpy.median(x[ccds == ccd])
                                 for ccd in set(ccds)])
            y_med = numpy.array([numpy.median(y[ccds == ccd])
                                 for ccd in set(ccds)])
            y_med_std = numpy.array([numpy.sqrt(numpy.pi/2.)*numpy.std(y[ccds == ccd])
                                     /numpy.sqrt(len(y[ccds == ccd]))
                                     for ccd in set(ccds)])
            if z is not None:
                z_med = numpy.array([numpy.median(z[ccds == ccd])
                                     for ccd in set(ccds)])
                return x_med, y_med, y_med_std, z_med
            else:
                return x_med, y_med, y_med_std
        else:
            raise ValueError('stat should be mean or median.')

class ScatterPlotStarVsPSFG1SysTest(BaseScatterPlotSysTest):
    """
    A class to make ScatterPlots of star vs PSF g1 values
    """
    short_name = 'scatterplot_star_vs_psf_g1'
    long_name = 'Make a scatter plot of star g1 vs psf g1'
    objects_list = ['star PSF']
    required_quantities = [('g1', 'g1_err', 'psf_g1')]

    def __call__(self, array, per_ccd_stat=None, color='', lim=None):
        return super(ScatterPlotStarVsPSFG1SysTest,
                     self).__call__(array, 'psf_g1', 'g1', 'g1_err', residual=False,
                                    per_ccd_stat=per_ccd_stat, xlabel=r'$g^{\rm PSF}_1$',
                                    ylabel=r'$g^{\rm star}_1$', color=color, lim=lim,
                                    equal_axis=False, linear_regression=True,
                                    reference_line='one-to-one')


class ScatterPlotStarVsPSFG2SysTest(BaseScatterPlotSysTest):
    """
    A class to make ScatterPlots of star vs PSF g2 values
    """
    short_name = 'scatterplot_star_vs_psf_g2'
    long_name = 'Make a scatter plot of star g2 vs psf g2'
    objects_list = ['star PSF']
    required_quantities = [('g2', 'g2_err', 'psf_g2')]

    def __call__(self, array, per_ccd_stat=None, color='', lim=None):
        return super(ScatterPlotStarVsPSFG2SysTest,
                     self).__call__(array, 'psf_g2', 'g2', 'g2_err', residual=False,
                                    per_ccd_stat=per_ccd_stat, xlabel=r'$g^{\rm PSF}_2$',
                                    ylabel=r'$g^{\rm star}_2$', color=color, lim=lim,
                                    equal_axis=False, linear_regression=True,
                                    reference_line='one-to-one')


class ScatterPlotStarVsPSFSigmaSysTest(BaseScatterPlotSysTest):
    """
    A class to make ScatterPlots of star vs PSF sigma values
    """
    short_name = 'scatterplot_star_vs_psf_sigma'
    long_name = 'Make a scatter plot of star sigma vs psf sigma'
    objects_list = ['star PSF']
    required_quantities = [('sigma', 'sigma_err', 'psf_sigma')]

    def __call__(self, array, per_ccd_stat=None, color='', lim=None):
        return super(ScatterPlotStarVsPSFSigmaSysTest,
                     self).__call__(array, 'psf_sigma', 'sigma', 'sigma_err', residual=False,
                                    per_ccd_stat=per_ccd_stat,
                                    xlabel=r'$\sigma^{\rm PSF}$ [arcsec]',
                                    ylabel=r'$\sigma^{\rm star}$ [arcsec]',
                                    color=color, lim=lim, equal_axis=False,
                                    linear_regression=True, reference_line='one-to-one')


class ScatterPlotResidualVsPSFG1SysTest(BaseScatterPlotSysTest):
    """
    A class to make ScatterPlots of (star-PSF) residual vs PSF g1 values
    """
    short_name = 'scatterplot_residual_vs_psf_g1'
    long_name = 'Make a scatter plot of residual g1 vs psf g1'
    objects_list = ['star PSF']
    required_quantities = [('g1', 'g1_err', 'psf_g1')]

    def __call__(self, array, per_ccd_stat=None, color='', lim=None):
        return super(ScatterPlotResidualVsPSFG1SysTest,
                     self).__call__(array, 'psf_g1', 'g1', 'g1_err', residual=True,
                                    per_ccd_stat=per_ccd_stat, xlabel=r'$g^{\rm PSF}_1$',
                                    ylabel=r'$g^{\rm star}_1 - g^{\rm PSF}_1$',
                                    color=color, lim=lim, equal_axis=False,
                                    linear_regression=True, reference_line='zero')


class ScatterPlotResidualVsPSFG2SysTest(BaseScatterPlotSysTest):
    """
    A class to make ScatterPlots of (star-PSF) residual vs PSF g2 values
    """
    short_name = 'scatterplot_residual_vs_psf_g2'
    long_name = 'Make a scatter plot of residual g2 vs psf g2'
    objects_list = ['star PSF']
    required_quantities = [('g2', 'g2_err', 'psf_g2')]

    def __call__(self, array, per_ccd_stat=None, color='', lim=None):
        return super(ScatterPlotResidualVsPSFG2SysTest,
                     self).__call__(array, 'psf_g2', 'g2', 'g2_err', residual=True,
                                    per_ccd_stat=per_ccd_stat, xlabel=r'$g^{\rm PSF}_2$',
                                    ylabel=r'$g^{\rm star}_2 - g^{\rm PSF}_2$',
                                    color=color, lim=lim, equal_axis=False,
                                    linear_regression=True, reference_line='zero')


class ScatterPlotResidualVsPSFSigmaSysTest(BaseScatterPlotSysTest):
    """
    A class to make ScatterPlots of (star-PSF) residual vs PSF sigma values
    """
    short_name = 'scatterplot_residual_vs_psf_sigma'
    long_name = 'Make a scatter plot of residual sigma vs psf sigma'
    objects_list = ['star PSF']
    required_quantities = [('sigma', 'sigma_err', 'psf_sigma')]

    def __call__(self, array, per_ccd_stat=None, color='', lim=None):
        return super(ScatterPlotResidualVsPSFSigmaSysTest,
                     self).__call__(array, 'psf_sigma', 'sigma', 'sigma_err', residual=True,
                                    per_ccd_stat=per_ccd_stat,
                                    xlabel=r'$\sigma^{\rm PSF}$ [arcsec]',
                                    ylabel=r'$\sigma^{\rm star} - \sigma^{\rm PSF}$ [arcsec]',
                                    color=color, lim=lim, equal_axis=False,
                                    linear_regression=True, reference_line='zero')


class ScatterPlotResidualSigmaVsPSFMagSysTest(BaseScatterPlotSysTest):
    """
    A class to make ScatterPlots of (star-PSF) residual sigma vs PSF magnitude
    """
    short_name = 'scatterplot_residual_sigma_vs_psf_magnitude'
    long_name = 'Make a scatter plot of residual sigma vs PSF magnitude'
    objects_list = ['star PSF']
    required_quantities = [('sigma', 'sigma_err', 'psf_sigma', 'mag_inst')]

    def __call__(self, array, per_ccd_stat='None', color='', lim=None):
        self.per_ccd_stat = None if per_ccd_stat == 'None' else per_ccd_stat
        import numpy.lib.recfunctions
        use_array = numpy.copy(array)
        use_array = numpy.lib.recfunctions.append_fields(use_array, 'sigma_residual_frac',
                                                         (use_array['sigma'] -
                                                          use_array['psf_sigma'])
                                                         /use_array['psf_sigma'])
        use_array = numpy.lib.recfunctions.append_fields(use_array, 'sigma_residual_frac_err',
                                                         use_array['sigma_err']
                                                         /use_array['psf_sigma'])
        return super(ScatterPlotResidualSigmaVsPSFMagSysTest,
                     self).__call__(use_array, 'mag_inst', 'sigma_residual_frac',
                                    'sigma_residual_frac_err', residual=False,
                                    per_ccd_stat=self.per_ccd_stat,
                                    xlabel=r'Instrumental PSF magnitude',
                                    ylabel=
                                    r'$(\sigma^{\rm star} - \sigma^{\rm PSF})/\sigma^{\rm PSF}$',
                                    color=color, lim=lim, equal_axis=False,
                                    linear_regression=True, reference_line='zero')
<|MERGE_RESOLUTION|>--- conflicted
+++ resolved
@@ -987,11 +987,7 @@
     def __call__(self, data, data2=None, random=None, random2=None, config=None, **kwargs):
         return self.getCF('nn', data, data2, random, random2, config=config, **kwargs)
 
-<<<<<<< HEAD
-class StarDensitySysTest(CorrelationFunctionSysTest):
-=======
 class StarDensityCorrelationSysTest(BaseCorrelationFunctionSysTest):
->>>>>>> 67ae1749
     """
     Compute the star position autocorrelations.
     """
@@ -1028,14 +1024,8 @@
     for those arguments.  However, the value of ``percentile`` and ``field`` for calls after that
     will revert back to the original value from the time of initialization.
 
-<<<<<<< HEAD
-    By default, the systematics tester will simply return a Stats object for the user.  However,
-    calling it with `verbose=True` will result in the statistics being printed directly.  The Stats
-    object can also be printed.
-=======
     By default, this object will simply return a Stats object for the user.  However,
     calling it with ``verbose=True`` will result in the statistics being printed directly.
->>>>>>> 67ae1749
 
     Ordinarily, a StatSysTest object will throw an exception if asked to run on an array that has
     any ``NaN``\s or infinite values.  The ``ignore_bad`` keyword (at the time when
