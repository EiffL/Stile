"""@file sys_tests.py
Contains the class definitions of the Stile systematics tests.
"""
import numpy
import stile
import stile_utils
import treecorr
from treecorr.corr2 import corr2_valid_params
try:
    import matplotlib
    # We should decide which backend to use (this line allows running matplotlib even on sessions
    # without properly defined displays, eg through PBS)
    matplotlib.use('Agg')
    import matplotlib.pyplot as plt
    has_matplotlib = True
except ImportError:
    has_matplotlib = False

# Silly class so we can call savefig() on something returned from a plot() class that doesn't
# actually do anything.
class PlotNone(object):
    def savefig(self, filename):
        pass

class SysTest(object):
    """
    A SysTest is a lensing systematics test of some sort.  It should define the following
    attributes:
        short_name: a string that can be used in filenames to denote this systematics test
        long_name: a string to denote this systematics test within program text outputs
        objects_list: a list of objects that the test should operate on.  We expect these objects
            to be from the list:
            ['galaxy', 'star',  # all such objects,
             'galaxy lens',     # only galaxies to be used as lenses in galaxy-galaxy lensing tests,
             'star PSF',        # stars used in PSF determination,
             'star bright',     # especially bright stars,
             'galaxy random',   # random catalogs with the same spatial distribution as the
             'star random']     # 'galaxy' or 'star' samples.
        required_quantities: a list of tuples.  Each tuple is the list of fields/quantities that
            should be given for the corresponding object from the objects_list.  We expect the
            quantities to be from the list:
            ['ra', 'dec',       # Position on the sky
             'x', 'y',          # Position in CCD/detector coordinates (or any flat projection)
             'g1', g2', 'g1_err', 'g2'_err', # Two components of shear and their errors
             'sigma', 'sigma_err', # Object size and its error
             'w',               # Per-object weight
             'psf_g1', 'psf_g2', 'psf_sigma'] # PSF shear and size at the object location

    It should define the following methods:
        __call__(self, data, data2=None, random=None, random2=None, config=None, **kwargs):
            Run a test on a set of data, or a test involving two data sets data and data2, with
            optional corresponding randoms random and random2.  Keyword args can be in a dict passed
            to `config` or as explicit kwargs.  Explicit kwargs should override `config` arguments.
    """
    short_name = ''
    long_name = ''
    def __init__(self):
        pass
    def __call__(self):
        raise NotImplementedError()
    def plot(self, results):
        """
        If the results returned from the __call__() function of this class have a .savefig()
        method, return that object.  Otherwise, return an object with a .savefig() method that
        doesn't do anything.  plot() should be overridden by child classes to actually generate
        plots if desired.
        """
        if hasattr(results, 'savefig'):
            return results
        else:
            return PlotNone()

class PlotDetails(object):
    """
    A container class to hold details about field names, titles for legends, and y-axis labels for
    plots of correlation functions.
    """
    def __init__(self, t_field=None, t_title=None, x_field=None, x_title=None,
                 t_im_field=None, t_im_title=None, x_im_field=None, x_im_title=None,
                 datarandom_t_field=None, datarandom_t_title=None,
                 datarandom_x_field=None, datarandom_x_title=None,
                 sigma_field=None, y_title=None):
        self.t_field = t_field  # Field of t-mode/+-mode shear correlation functions
        self.t_title = t_title  # Legend title for previous line
        self.x_field = x_field  # Field of b-mode/x-mode shear correlation functions
        self.x_title = x_title  # Legend title for previous line
        self.t_im_field = t_im_field  # Imaginary part of t-mode/+-mode
        self.t_im_title = t_im_title  # Legend title for previous line
        self.x_im_field = x_im_field  # Imaginary part of b-mode/x-mode
        self.x_im_title = x_im_title  # Legend title for previous line
        self.datarandom_t_field = datarandom_t_field  # If data or randoms are available separately,
                                                      # this +'d' or +'r' is the t-mode field name
        self.datarandom_t_title = datarandom_t_title  # Legend title for previous line
        self.datarandom_x_field = datarandom_x_field  # As above, for b-mode
        self.datarandom_x_title = datarandom_x_title  # Legend title for previous line
        self.sigma_field = sigma_field  # 1-sigma error bar field
        self.y_title = y_title  # y-axis label

if treecorr.version<'3.1':        
    treecorr_func_dict = {'gg': treecorr.G2Correlation,
                          'm2': treecorr.G2Correlation,
                          'ng': treecorr.NGCorrelation,
                          'nm': treecorr.NGCorrelation,
                          'norm': treecorr.NGCorrelation,
                          'nn': treecorr.N2Correlation,
                          'kk': treecorr.K2Correlation,
                          'nk': treecorr.NKCorrelation,
                          'kg': treecorr.KGCorrelation}
else:
    treecorr_func_dict = {'gg': treecorr.GGCorrelation,
                          'm2': treecorr.GGCorrelation,
                          'ng': treecorr.NGCorrelation,
                          'nm': treecorr.NGCorrelation,
                          'norm': treecorr.NGCorrelation,
                          'nn': treecorr.NNCorrelation,
                          'kk': treecorr.KKCorrelation,
                          'nk': treecorr.NKCorrelation,
                          'kg': treecorr.KGCorrelation}

def CorrelationFunctionSysTest(type=None):
    """
    Initialize an instance of a BaseCorrelationFunctionSysTest type, based on the 'type' kwarg 
    given.  Options are:
        - GalaxyShear: tangential and cross shear of 'galaxy' type objects around 'galaxy lens' 
          type objects
        - BrightStarShear: tangential and cross shear of 'galaxy' type objects around 'star bright'
          type objects
        - StarXGalaxyDensity: number density of 'galaxy' objects around 'star' objects
        - StarXStarShear: autocorrelation of the shapes of 'star' type objects
        - GalaxyDensityCorrelation: position autocorrelation of 'galaxy' type objects
        - StarDensityCorrelation: position autocorrelation of 'star' type objects
        - Rho1: rho1 statistics (autocorrelation of residual star shapes)
        - None: an empty BaseCorrelationFunctionSysTest class instance, which can be used for 
          multiple types of correlation functions.  See the documentation for 
          BaseCorrelationFunctionSysTest for more details.  Note that this type has a 
          slightly different call signature than the other methods (with the correlation function
          type given as the first argument) and that it lacks many of the convenience variables the
          other CorrelationFunctions have, such as self.objects_list and self.required_quantities.
    """
    if type is None:
        return BaseCorrelationFunctionSysTest()
    elif type=='GalaxyShear':
        return GalaxyShearSysTest()
    elif type=='BrightStarShear':
        return BrightStarShearSysTest()
    elif type=='StarXGalaxyDensity':
        return StarXGalaxyDensitySysTest()
    elif type=='StarXGalaxyShear':
        return StarXGalaxyShearSysTest()
    elif type=='StarXStarShear':
        return StarXStarShearSysTest()
    elif type=='GalaxyDensityCorrelation':
        return GalaxyDensityCorrelationSysTest()
    elif type=='StarDensityCorrelation':
        return StarDensityCorrelationSysTest()
    elif type=='Rho1':
        return Rho1SysTest()
    else:
        raise ValueError('Unknown correlation function type %s given to type kwarg'%type)
    
                          
class BaseCorrelationFunctionSysTest(SysTest):
    """
    A base class for the Stile systematics tests that use correlation functions. This implements the
    class method getCF(), which runs a TreeCorr correlation function on a given set of data. Exact
    arguments to this method should be created by child classes of BaseCorrelationFunctionSysTest; 
    see the docstring for BaseCorrelationFunctionSysTest.getCF() for information on how to write 
    further tests using it.
    """
    short_name = 'corrfunc'
    # Set the details (such as field names and titles) for all the possible plots generated by
    # TreeCorr
    plot_details = [PlotDetails(t_field='omega', t_title='$\omega$',
                                sigma_field='sig_omega', y_title="$\omega$"),  # n2
        PlotDetails(t_field='<gamT>', t_title=r'$\langle \gamma_T \rangle$',
                    x_field='<gamX>', x_title=r'$\langle \gamma_X \rangle$',
                    datarandom_t_field='gamT_', datarandom_t_title='$\gamma_{T',
                    datarandom_x_field='gamX_', datarandom_x_title='$\gamma_{X',
                    sigma_field='sigma', y_title="$\gamma$"),  # ng
        PlotDetails(t_field='xi+', t_title=r'$\xi_+$', x_field='xi-', x_title=r'$\xi_-$',
                    t_im_field='xi+_im', t_im_title=r'$\xi_{+,im}$',
                    x_im_field='xi-_im', x_im_title=r'$\xi_{-,im}$',
                    sigma_field='sigma_xi', y_title=r"$\xi$"),  # gg
        PlotDetails(t_field='<kappa>', t_title=r'$\langle \kappa \rangle$',
                    datarandom_t_field='kappa_', datarandom_t_title='$kappa_{',
                    sigma_field='sigma', y_title="$\kappa$"),  # nk
        PlotDetails(t_field='xi', t_title=r'$\xi$', sigma_field='sigma_xi', y_title=r"$\xi$"),  # k2
        PlotDetails(t_field='<kgamT>', t_title=r'$\langle \kappa \gamma_T\rangle$',
                    x_field='<kgamX>', x_title=r'$\langle \kappa \gamma_X\rangle$',
                    datarandom_t_field='kgamT_', datarandom_t_title=r'$\kappa \gamma_{T',
                    datarandom_x_field='kgamX_', datarandom_x_title=r'$\kappa \gamma_{X',
                    sigma_field='sigma', y_title="$\kappa\gamma$"),  # kg
        PlotDetails(t_field='<Map^2>', t_title=r'$\langle M_{ap}^2 \rangle$',
                    x_field='<Mx^2>', x_title=r'$\langle M_x^2\rangle$',
                    t_im_field='<MMx>(a)', t_im_title=r'$\langle MM_x \rangle(a)$',
                    x_im_field='<Mmx>(b)', x_im_title=r'$\langle MM_x \rangle(b)$',
                    sigma_field='sig_map', y_title="$M_{ap}^2$"),  # m2
        PlotDetails(t_field='<NMap>', t_title=r'$\langle NM_{ap} \rangle$',
                    x_field='<NMx>', x_title=r'$\langle NM_{x} \rangle$',
                    sigma_field='sig_nmap', y_title="$NM_{ap}$")  # nm or norm
        ]

    def makeCatalog(self, data, config=None, use_as_k=None, use_chip_coords=False):
        if data is None or isinstance(data, treecorr.Catalog):
            return data
        catalog_kwargs = {}
        fields = data.dtype.names
        if 'ra' in fields and 'dec' in fields:
            if not use_chip_coords:
                catalog_kwargs['ra'] = data['ra']
                catalog_kwargs['dec'] = data['dec']
            elif 'x' in fields and 'y' in fields:
                catalog_kwargs['x'] = data['x']
                catalog_kwargs['y'] = data['y']
            else:
                raise ValueError('Chip coordinates requested, but "x" and "y" fields not found '
                                 'in data')
        elif 'x' in fields and 'y' in fields:
            catalog_kwargs['x'] = data['x']
            catalog_kwargs['y'] = data['y']
        else:
            raise ValueError("Data must contain (ra,dec) or (x,y) in order to do correlation "
                             "function tests.")
        if 'g1' in fields and 'g2' in fields:
            catalog_kwargs['g1'] = data['g1']
            catalog_kwargs['g2'] = data['g2']
        if use_as_k:
            if use_as_k in fields:
                catalog_kwargs['k'] = data[use_as_k]
        elif 'k' in fields:
            catalog_kwargs['k'] = data['k']
        # Quirk of length-1 formatted arrays: the fields will be floats, not
        # arrays, which would break the Catalog init.
        try:
            len(data)
        except:
            if not hasattr(data, 'len') and isinstance(data, numpy.ndarray):
                for key in catalog_kwargs:
                    catalog_kwargs[key] = numpy.array([catalog_kwargs[key]])
        catalog_kwargs['config'] = config
        return treecorr.Catalog(**catalog_kwargs)

    def getCF(self, correlation_function_type, data, data2=None,
                    random=None, random2=None, use_as_k = None, use_chip_coords=False,
                    config=None, **kwargs):
        """
        Sets up and calls treecorr on the given set of data.

        The user needs to specify the type of correlation function requested.  The available types
        are:
            'nn': a 2-point correlation function
            'ng': a point-shear correlation function (eg galaxy-galaxy lensing)
            'gg': a shear-shear correlation function (eg cosmic shear)
            'nk': a point-scalar [such as convergence, hence k meaning "kappa"] correlation function
            'kk': a scalar-scalar correlation function
            'kg': a scalar-shear correlation function
            'm2': an aperture mass measurement
            'nm': an <N aperture mass> measurement
            'norm': 'nm' properly normalized by the average values of n and aperture mass to return
                    something like a correlation coefficient.
        More details can be found in the Readme.md for TreeCorr.

        Additionally, for the 'nn', 'ng', 'nk', 'nm' and 'norm' options, the user can pass a kwarg 
        nn_statistic = 'compensated' or nn_statistic = 'true' (or similarly for 'ng' and 'nk'; 
        note that the 'nm' type checks the 'ng_statistic' kwarg and the 'norm' type checks the
        'nn_statistic' kwarg!).  For 'nn' and 'norm' correlation functions, 'compensated' is the 
        Landy-Szalay estimator, while 'simple' is just (data/random - 1).  For the other kinds, 
        'compensated' means the random-shear or random-kappa correlation function is subtracted 
        from the data correlation function,  while 'simple' merely returns the data correlation 
        function.  Again, the TreeCorr documentation contains more information.  The '*_statistic'
        kwarg will be ignored if it is passed for any other correlation function type.  The 
        default is to use 'compensated' if randoms are present and 'simple' otherwise.

        This function accepts all (self-consistent) sets of data, data2, random, and random2.
        Including "data2" and possibly "random2" will return a cross-correlation; otherwise the
        program returns an autocorrelation.  "Random" keys are necessary for the 'nn' form of the
        correlation function, and can be used (but are not necessary) for 'ng', 'nk', and 'kg'.

        @param stile_args    The dict containing the parameters that control Stile's behavior
        @param correlation_function_type The type of correlation function ('nn', 'ng', 'gg', 'nk',
                             'k2', 'kg', 'm2', 'nm', 'norm') to request from TreeCorr--see above.
        @param data, data2, random, random2: NumPy arrays of data with fields using the field name
                             strings given in the stile.fieldNames dict.
        @param kwargs        Any other TreeCorr parameters (will silently supercede anything in
                             stile_args).
        @returns             a numpy array of the TreeCorr outputs.
        """
        import tempfile
        import os

        if not correlation_function_type in treecorr_func_dict:
            raise ValueError('Unknown correlation function type: %s'%correlation_function_type)

        handle, output_file = tempfile.mkstemp()

        # First, pull out the TreeCorr-relevant parameters from the stile_args dict, and add
        # anything passed as a kwarg to that dict.
        if (random and len(random)) or (random2 and len(random2)):
            treecorr_kwargs[correlation_function_type+'_statistic'] = \
                treecorr_kwargs.get(correlation_function_type+'_statistic','compensated')
        treecorr_kwargs = stile.treecorr_utils.PickTreeCorrKeys(config)
        treecorr_kwargs.update(stile.treecorr_utils.PickTreeCorrKeys(kwargs))
        treecorr.config.check_config(treecorr_kwargs, corr2_valid_params)
        
        if data is None:
            raise ValueError('Must include a data array!')
        if correlation_function_type=='nn':
            if random is None or ((data2 is not None or random2 is not None) and not 
                                  (data2 is not None and random2 is not None)):
                raise ValueError('Incorrect data types for correlation function: must have '
                                   'data and random, and random2 if data2.')
        elif correlation_function_type in ['gg', 'm2', 'kk']:
            if random or random2:
                print "Warning: randoms ignored for this correlation function type"
        elif correlation_function_type in ['ng', 'nm', 'nk']:
            if data2 is None:
                raise ValueError('Must include data2 for this correlation function type')
            if random2 is not None:
                print "Warning: random2 ignored for this correlation function type"
        elif correlation_function_type=='norm':
            if data2 is None:
                raise ValueError('Must include data2 for this correlation function type')
            if random is None:
                raise ValueError('Must include random for this correlation function type')
            if random2 is None:
                print "Warning: random2 ignored for this correlation function type"
        elif correlation_function_type=='kg':
            if data2 is None:
                raise ValueError('Must include data2 for this correlation function type')
            if random is not None or random2 is not None:
                print "Warning: randoms ignored for this correlation function type"
                
        data = self.makeCatalog(data, config=treecorr_kwargs, use_as_k = use_as_k,
                                      use_chip_coords = use_chip_coords)
        data2 = self.makeCatalog(data2, config=treecorr_kwargs, use_as_k = use_as_k,
                                        use_chip_coords = use_chip_coords)
        random = self.makeCatalog(random, config=treecorr_kwargs, use_as_k = use_as_k,
                                          use_chip_coords = use_chip_coords)
        random2 = self.makeCatalog(random2, config=treecorr_kwargs, use_as_k = use_as_k,
                                            use_chip_coords = use_chip_coords)

        treecorr_kwargs[correlation_function_type+'_file_name'] = output_file

        func = treecorr_func_dict[correlation_function_type](treecorr_kwargs)
        func.process(data, data2)
        if correlation_function_type in ['ng', 'nm', 'nk']:
            comp_stat = {'ng': 'ng', 'nm': 'ng', 'nk': 'nk'}  # which _statistic kwarg to check
            if treecorr_kwargs.get(comp_stat[correlation_function_type]+'_statistic',
               self.compensateDefault(data,data2,random,random2)) ==  'compensated':
                func_random = treecorr_func_dict[correlation_function_type](treecorr_kwargs)
                func_random.process(random, data2)
            else:
                func_random = None
        elif correlation_function_type=='norm':
            func_gg = treecorr_func_dict['gg'](treecorr_kwargs)
            func_gg.process(data2)
            func_dd = treecorr_func_dict['nn'](treecorr_kwargs)
            func_dd.process(data)
            func_rr = treecorr_func_dict['nn'](treecorr_kwargs)
            func_rr.process(data)
            if treecorr_kwargs.get('nn_statistic', 
               self.compensateDefault(data,data2,random,random2,both=True)) == 'compensated':
                func_dr = treecorr_func_dict['nn'](treecorr_kwargs)
                func_dr.process(data,random)
            else:
                func_dr = None
        elif correlation_function_type=='nn':
            func_random = treecorr_func_dict[correlation_function_type](treecorr_kwargs)
            if len(random2):
                func_random.process(random, random2)
            else:
                func_random.process(random)
            if not len(data2):
                func_rr = treecorr_func_dict['nn'](treecorr_kwargs)
                func_rr.process(data,random)
                if treecorr_kwargs.get(['nn_statistic'],
                   self.compensateDefault(data,data2,random,random2,both=True)) ==  'compensated':
                    func_dr = treecorr_func_dict['nn'](treecorr_kwargs)
                    func_dr.process(data,random)
                    func_rd = None
                else:
                    func_dr = None
                    func_rd = None
            else:
                func_rr = treecorr_func_dict['nn'](treecorr_kwargs)
                func_rr.process(random,random2)
                if treecorr_kwargs.get(['nn_statistic'],
                   self.compensateDefault(data,data2,random,random2,both=True)) == 'compensated':
                    func_dr = treecorr_func_dict['nn'](treecorr_kwargs)
                    func_dr.process(data,random2)
                    func_rd = treecorr_func_dict['nn'](treecorr_kwargs)
                    func_rd.process(random,data2)
        else:
            func_random = None
        if correlation_function_type=='m2':
            func.writeMapSq(output_file)
        elif correlation_function_type=='nm':
            func.writeNMap(output_file, func_random)
        elif correlation_function_type=='norm':
            func.writeNorm(output_file, func_gg, func_dd, func_rr, func_dr, func_rg)
        elif correlation_function_type=='nn':
            func.write(output_file, func_rr, func_dr, func_rd)
        elif func_random:
            func.write(output_file,func_random)
        else:
            func.write(output_file)
        results = stile.ReadTreeCorrResultsFile(output_file)
        os.close(handle)
        os.remove(output_file)
        return results

    def compensateDefault(self, data, data2, random, random2, both=False):
        """
        Figure out if a compensated statistic can be used from the data present.  Keyword "both"
        indicates that both data sets if present must have randoms; the default, False, means only the first data set must have a random.
        """
        if not random or (random and not len(random)):  # No random
            return 'simple'
        elif both and data2 and len(data2): # Second data set exists and must have a random
            if random2 and len(random2):
                return 'compensated'
            else:
                return 'simple'
        else:  # There's a random, and we can ignore 'both' since this is an autocorrelation
            return 'compensated'
            
        
    def plot(self, data, colors=['r', 'b'], log_yscale=False,
                   plot_bmode=True, plot_data_only=True, plot_random_only=True):
        """
        Plot the data returned from a CorrelationFunctionSysTest object.  This chooses some
        sensible defaults, but much of its behavior can be changed.

        @param data       The data returned from a CorrelationFunctionSysTest, as-is.
        @param colors     A tuple of 2 colors, used for the first and second lines on any given plot
        @param log_yscale Whether to use a logarithmic y-scale [default: False]
        @param plot_bmode Whether to plot the b-mode signal, if there is one [default: True]
        @param plot_data_only   Whether to plot the data-only correlation functions, if present
                                [default: True]
        @param plot_random_only Whether to plot the random-only correlation functions, if present
                                [default: True]
        @returns          A matplotlib Figure which may be written to a file with .savefig(), if
                          matplotlib can be imported; else None.
        """

        if not has_matplotlib:
            return None
        fields = data.dtype.names
        # Pick which radius measurement to use
        for t_r in ['<R>', 'R_nominal', 'R']:
            if t_r in fields:
                r = t_r
                break
        else:
            raise ValueError('No radius parameter found in data')

        # Logarithmic x-axes have stupid default ranges: fix this.
        rstep = data[r][1]/data[r][0]
        xlim = [min(data[r])/rstep, max(data[r])*rstep]
        # Check what kind of data is in the array that .plot() received.
        for plot_details in self.plot_details:
            # Pick the one the data contains and use it; break before trying the others.
            if plot_details.t_field in fields:
                pd = plot_details
                break
        else:
            raise ValueError("No valid y-values found in data")
        if log_yscale:
            yscale = 'log'
        else:
            yscale = 'linear'
        fig = plt.figure()
        fig.subplots_adjust(hspace=0)  # no space between stacked plots
        plt.subplots(sharex=True)  # share x-axes
        # Figure out how many plots you'll need--never more than 3, so we just use a stacked column.
        if pd.datarandom_t_field:
            plot_data_only &= pd.datarandom_t_field+'d' in fields
            plot_random_only &= pd.datarandom_t_field+'r' in fields
        if plot_bmode and pd.x_field and pd.t_im_field:
            nrows = 2
        elif pd.datarandom_t_field:
            nrows = 1 + plot_data_only + plot_random_only
        else:
            nrows = 1
        # Plot the first thing
        curr_plot = 0
        ax = fig.add_subplot(nrows, 1, 1)
        ax.errorbar(data[r], data[pd.t_field], yerr=data[pd.sigma_field], color=colors[0],
                    label=pd.t_title)
        if pd.x_title and plot_bmode:
            ax.errorbar(data[r], data[pd.x_field], yerr=data[pd.sigma_field], color=colors[1],
                        label=pd.x_title)
        elif pd.t_im_title:  # Plot y and y_im if not plotting yb (else it goes on a separate plot)
            ax.errorbar(data[r], data[pd.t_im_field], yerr=data[pd.sigma_field], color=colors[1],
                        label=pd.t_im_title)
        ax.set_xscale('log')
        ax.set_yscale(yscale)
        ax.set_xlim(xlim)
        ax.set_ylabel(pd.y_title)
        ax.legend()
        if pd.x_field and plot_bmode and pd.t_im_field:
            # Both yb and y_im: plot (y, yb) on one plot and (y_im, yb_im) on the other.
            ax = fig.add_subplot(nrows, 1, 2)
            ax.errorbar(data[r], data[pd.t_im_field], yerr=data[pd.sigma_field], color=colors[0],
                        label=pd.t_im_title)
            ax.errorbar(data[r], data[pd.x_im_field], yerr=data[pd.sigma_field], color=colors[1],
                        label=pd.x_im_title)
            ax.set_xscale('log')
            ax.set_yscale(yscale)
            ax.set_xlim(xlim)
            ax.set_ylabel(pd.y_title)
            ax.legend()
        if plot_data_only and pd.datarandom_t_field:  # Plot the data-only measurements if requested
            curr_plot += 1
            ax = fig.add_subplot(nrows, 1, 2)
            ax.errorbar(data[r], data[pd.datarandom_t_field+'d'], yerr=data[pd.sigma_field],
                        color=colors[0], label=pd.datarandom_t_title+'d}$')
            if plot_bmode and pd.datarandom_x_field:
                ax.errorbar(data[r], data[pd.datarandom_x_field+'d'], yerr=data[pd.sigma_field],
                        color=colors[1], label=pd.datarandom_x_title+'d}$')
            ax.set_xscale('log')
            ax.set_yscale(yscale)
            ax.set_xlim(xlim)
            ax.set_ylabel(pd.y_title)
            ax.legend()
        if plot_random_only and pd.datarandom_t_field:  # Plot the randoms-only measurements if requested
            ax = fig.add_subplot(nrows, 1, nrows)
            ax.errorbar(data[r], data[pd.datarandom_t_field+'r'], yerr=data[pd.sigma_field],
                        color=colors[0], label=pd.datarandom_t_title+'r}$')
            if plot_bmode and pd.datarandom_x_field:
                ax.errorbar(data[r], data[pd.datarandom_x_field+'r'], yerr=data[pd.sigma_field],
                        color=colors[1], label=pd.datarandom_x_title+'r}$')
            ax.set_xscale('log')
            ax.set_yscale(yscale)
            ax.set_xlim(xlim)
            ax.set_ylabel(pd.y_title)
            ax.legend()
        ax.set_xlabel(r)
        return fig

    def __call__(self, *args, **kwargs):
        return self.getCF(*args, **kwargs)
        

class GalaxyShearSysTest(BaseCorrelationFunctionSysTest):
    """
    Compute the tangential and cross shear around a set of real galaxies.
    """
    short_name = 'shear_around_galaxies'
    long_name = 'Shear of galaxies around real objects'
    objects_list = ['galaxy lens', 'galaxy']
    required_quantities = [('ra', 'dec'), ('ra', 'dec', 'g1', 'g2', 'w')]

    def __call__(self, data, data2=None, random=None, random2=None, config=None, **kwargs):
        return self.getCF('ng', data, data2, random, random2, config=config, **kwargs)

class BrightStarShearSysTest(BaseCorrelationFunctionSysTest):
    """
    Compute the tangential and cross shear around a set of bright stars.
    """
    short_name = 'shear_around_bright_stars'
    long_name = 'Shear of galaxies around bright stars'
    objects_list = ['star bright', 'galaxy']
    required_quantities = [('ra', 'dec'), ('ra', 'dec', 'g1', 'g2', 'w')]

    def __call__(self, data, data2=None, random=None, random2=None, config=None, **kwargs):
        return self.getCF('ng', data, data2, random, random2, config=config, **kwargs)

class StarXGalaxyDensitySysTest(BaseCorrelationFunctionSysTest):
    """
    Compute the number density of galaxies around stars.
    """
    short_name = 'star_x_galaxy_density'
    long_name = 'Density of galaxies around stars'
    objects_list = ['star', 'galaxy', 'star random', 'galaxy random']
    required_quantities = [('ra', 'dec'), ('ra', 'dec'), ('ra', 'dec'), ('ra', 'dec')]

    def __call__(self, data, data2=None, random=None, random2=None, config=None, **kwargs):
        return self.getCF('nn', data, data2, random, random2, config=config, **kwargs)

class StarXGalaxyShearSysTest(BaseCorrelationFunctionSysTest):
    """
    Compute the cross-correlation of galaxy and star shapes.
    """
    short_name = 'star_x_galaxy_shear'
    long_name = 'Cross-correlation of galaxy and star shapes'
    objects_list = ['star', 'galaxy']
    required_quantities = [('ra', 'dec', 'g1', 'g2', 'w'), ('ra', 'dec', 'g1', 'g2', 'w')]

    def __call__(self, data, data2=None, random=None, random2=None, config=None, **kwargs):
        return self.getCF('gg', data, data2, random, random2, config=config, **kwargs)

class StarXStarShearSysTest(BaseCorrelationFunctionSysTest):
    """
    Compute the auto-correlation of star shapes.
    """
    short_name = 'star_x_star_shear'
    long_name = 'Auto-correlation of star shapes'
    objects_list = ['star']
    required_quantities = [('ra', 'dec', 'g1', 'g2', 'w')]

    def __call__(self, data, data2=None, random=None, random2=None, config=None, **kwargs):
        return self.getCF('gg', data, data2, random, random2, config=config, **kwargs)

<<<<<<< HEAD
class Rho1SysTest(BaseCorrelationFunctionSysTest):
=======
class StarXStarSizeResidualSysTest(CorrelationFunctionSysTest):
    """
    Compute the auto correlation of star-PSF size residuals.
    """
    short_name = 'star_x_star_size_residual'
    long_name = 'Auto-correlation of residual star sizes'
    objects_list = ['star PSF']
    required_quantities = [('ra', 'dec', 'sigma', 'psf_sigma')]
    def __call__(self, data, data2=None, random=None, random2=None, config=None, **kwargs):
        new_kwargs = kwargs.copy()
        new_kwargs['use_as_k'] = 'sigma'
        data_list = []
        for data_item in [data, data2, random, random2]:
            if data_item is not None:
                new_data = data_item.copy()
                new_data['sigma'] = (new_data['psf_sigma'] - new_data['sigma'])/new_data['psf_sigma']
                data_list.append(new_data)
            else:
                data_list.append(data_item)
        return self.getCF('kk', config=config, *data_list, **new_kwargs)
    
        
class Rho1SysTest(CorrelationFunctionSysTest):
>>>>>>> 0d6d1ae9
    """
    Compute the auto-correlation of residual star shapes (star shapes - psf shapes).
    """
    short_name = 'rho1'
    long_name = 'Rho1 statistics (Auto-correlation of star-PSF shapes)'
    objects_list = ['star PSF']
    required_quantities = [('ra', 'dec', 'g1', 'g2', 'psf_g1', 'psf_g2', 'w')]

    def __call__(self, data, data2=None, random=None, random2=None, config=None, **kwargs):
        new_data = data.copy()
        new_data['g1'] = new_data['g1'] - new_data['psf_g1']
        new_data['g2'] = new_data['g2'] - new_data['psf_g2']
        if data2 is not None:
            new_data2 = data2.copy()
            new_data2['g1'] = new_data2['g1'] - new_data2['psf_g1']
            new_data2['g2'] = new_data2['g2'] - new_data2['psf_g2']
        else:
            new_data2 = data2
        if random is not None:
            new_random = random.copy()
            new_random['g1'] = new_random['g1'] - new_random['psf_g1']
            new_random['g2'] = new_random['g2'] - new_random['psf_g2']
        else:
            new_random = random
        if random2 is not None:
            new_random2 = random2.copy()
            new_random2['g1'] = new_random2['g1'] - new_random2['psf_g1']
            new_random2['g2'] = new_random2['g2'] - new_random2['psf_g2']
        else:
            new_random2 = random2
        return self.getCF('gg', new_data, new_data2, new_random, new_random2, config=config, **kwargs)

class GalaxyDensityCorrelationSysTest(BaseCorrelationFunctionSysTest):
    """
    Compute the galaxy position autocorrelations.
    """
    short_name = 'galaxy_density'
    long_name = 'Galaxy position autocorrelation'
    objects_list = ['galaxy', 'galaxy random']
    required_quantities = [('ra', 'dec'), ('ra', 'dec')]

    def __call__(self, data, data2=None, random=None, random2=None, config=None, **kwargs):
        return self.getCF('nn', data, data2, random, random2, config=config, **kwargs)

class StarDensityCorrelationSysTest(BaseCorrelationFunctionSysTest):
    """
    Compute the star position autocorrelations.
    """
    short_name = 'star_density'
    long_name = 'Star position autocorrelation'
    objects_list = ['star', 'star random']
    required_quantities = [('ra', 'dec'), ('ra', 'dec')]

    def __call__(self, data, data2=None, random=None, random2=None, config=None, **kwargs):
        return self.getCF('nn', data, data2, random, random2, config=config, **kwargs)


class StatSysTest(SysTest):
    """
    A class for the Stile systematics tests that use basic statistical quantities. It uses NumPy
    routines for all the innards, and saves the results in a stile.stile_utils.Stats object (see
    stile_utils.py) that can carry around the information, print the results in a useful format,
    write to file, or (eventually) become an argument to plotting routines that might output some of
    the results on plots.

    One of the calculations it does is find the percentiles of the given quantity.  The percentile
    levels to use can be set when the StatSysTest is initialized, or when it is called.  These
    percentiles must be provided as an iterable (list, tuple, or NumPy array).

    The objects on which this systematics test is used should be either (a) a simple iterable like a
    list, tuple, or NumPy array, or (b) a structured NumPy array with fields.  In case (a), the
    dimensionality of the NumPy array is ignored, and statistics are calculated over all
    dimensions.  In case (b), the user must give a field name using the `field` keyword argument,
    either at initialization or when calling the test.

    For both the `percentile` and `field` arguments, the behavior is different if the keyword
    argument is used at the time of initialization or calling.  When used at the time of
    initialization, that value will be used for all future calls unless called with another value
    for those arguments.  However, the value of `percentile` and `field` for calls after that will
    revert back to the original value from the time of initialization.

    By default, the systematics tester will simply return a Stats object for the user.  However,
    calling it with `verbose=True` will result in the statistics being printed directly using the
    Stats.prettyPrint() function.

    Ordinarily, a StatSysTest object will throw an exception if asked to run on an array that has
    any Nans or infinite values.  The `ignore_bad` keyword (at the time when the StatSytTest is
    called, not initialized) changes this behavior so these bad values are quietly ignored.

    Options to consider adding in future: weighted sums and other weighted statistics; outlier
    rejection.
    """
    short_name = 'stats'
    long_name = 'Calculate basic statistics of a given quantity'

    def __init__(self, percentiles=[2.2, 16., 50., 84., 97.8], field=None):
        """Function to initialize a StatSysTest object.

        @param percentiles     The percentile levels at which to find the value of the input array
                               when called.  [default: [2.2, 16., 50., 84., 97.8].]
        @param field           The name of the field to use in a NumPy structured array / catalog.
                               [default: None, meaning we're using a simple array without field
                               names.]

        @returns the requested StatSysTest object.
        """
        self.percentiles = percentiles
        self.field = field

    def __call__(self, array, percentiles=None, field=None, verbose=False, ignore_bad=False):
        """Calling a StatSysTest with a given array argument as `array` will cause it to carry out
        all the statistics tests and populate a stile.Stats object with the results, which it returns
        to the user.

        @param array           The tuple, list, NumPy array, or structured NumPy array/catalog on
                               which to carry out the calculations.
        @param percentiles     The percentile levels to use for this particular calculation.
                               [default: None, meaning use whatever levels were defined when
                               initializing this StatSysTest object]
        @param field           The name of the field to use in a NumPy structured array / catalog.
                               [default: None, meaning use whatever field was defined when
                               initializing this StatSysTest object]
        @param verbose         If True, print the calculated statistics of the input `array` to
                               screen.  If False, silently return the Stats object. [default:
                               False.]
        @param ignore_bad      If True, search for values that are NaN or Inf, and remove them
                               before doing calculations.  [default: False.]

        @returns a stile.stile_utils.Stats object
        """
        # Set the percentile levels and field, if the user provided them.  Otherwise use what was
        # set up at the time of initialization.
        use_percentiles = percentiles if percentiles is not None else self.percentiles
        use_field = field if field is not None else self.field

        # Check to make sure that percentiles is iterable (list, numpy array, tuple, ...)
        if not hasattr(use_percentiles, '__iter__'):
            raise RuntimeError('List of percentiles is not an iterable (list, tuple, NumPy array)!')

        # Check types for input things and make sure it all makes sense, including consistency with
        # the field.  First of all, it should be iterable:
        if not hasattr(array, '__iter__'):
            raise RuntimeError('Input array is not an iterable (list, tuple, NumPy array)!')
        # If it's a multi-dimensional NumPy array, tuple, or list, we don't care - the functions
        # we'll use below will simply work as if it's a 1d NumPy array, collapsing all rows of a
        # multi-dimensional array implicitly.  The only thing we have to worry about is if this is
        # really a structured catalog.  The cases to check are:
        # (a) Is it a structured catalog?  If so, we must have some value for `use_field` that is
        #     not None and that is in the catalog.  We can check the values in the catalog using
        #     array.dtype.field.keys(), which returns a list of the field names.
        # (b) Is `use_field` set, but this is not a catalog?  If so, we'll issue a warning (not
        #     exception!) and venture bravely onwards using the entire array, leaving it to the user
        #     to decide if they are okay with that.
        # We begin with taking care of case (a).  Just be careful not to modify input.
        use_array = numpy.array(array)
        if use_array.dtype.fields is not None:
            # It's a catalog, not a simple array
            if use_field is None:
                raise RuntimeError('StatSysTest called on a catalog without specifying a field!')
            if use_field not in use_array.dtype.fields.keys():
                raise RuntimeError('Field %s is not in this catalog, which contains %s!'%
                                   (use_field, use_array.dtype.fields.keys()))
            # Select the appropriate field for this catalog.
            use_array = use_array[use_field]
        # Now take care of case (b):
        elif use_array.dtype.fields is None and use_field is not None:
            import warnings
            warnings.warn('Field is selected, but input array is not a catalog! '
                          'Ignoring field choice and continuing')

        # Reject NaN / Inf values, if requested to do so.
        if ignore_bad:
            cond = numpy.logical_and.reduce(
                [numpy.isnan(use_array) == False,
                 numpy.isinf(use_array) == False]
                )
            use_array = use_array[cond]
            if len(use_array) == 0:
                raise RuntimeError("No good entries left to use after excluding bad values!")

        # Create the output object, a stile.Stats() object.  We gave to tell it which simple
        # statistics to calculate.  If we want to change this list, we need to change both the
        # `simple_stats` list below, and the code afterwards that calculates and populates the
        # `result` Stats object with the statistics.  (By default it always does percentiles, though
        # we could choose to change the percentile levels.)  Also note that if we want things like
        # skewness and kurtosis, we either need to calculate them directly or use scipy, since numpy
        # does not include those.  For now we use a try/except block to import scipy and calculate
        # those values if possible, but silently ignore the import failure if scipy is not
        # available.
        try:
            import scipy.stats
            simple_stats=['min', 'max', 'median', 'mad', 'mean', 'stddev', 'variance', 'N',
                          'skew', 'kurtosis']
        except ImportError:
            simple_stats=['min', 'max', 'median', 'mad', 'mean', 'stddev', 'variance', 'N']

        result = stile.stile_utils.Stats(simple_stats=simple_stats)

        # Populate the basic entries, like median, mean, standard deviation, etc.
        result.min = numpy.min(use_array)
        # Now do a check for NaN / inf, and raise an exception.
        if numpy.isnan(result.min) or numpy.isinf(result.min):
            raise RuntimeError("NaN or Inf values detected in input array!")
        result.max = numpy.max(use_array)
        # To get the length, be careful: multi-dimensional arrays need flattening!
        if hasattr(use_array, 'dtype'):
            result.N = len(use_array.flatten())
        else:
            result.N = len(use_array)
        result.median = numpy.median(use_array)
        result.mad = numpy.median(numpy.abs(use_array - result.median))
        result.stddev = numpy.std(use_array)
        result.variance = numpy.var(use_array)
        result.mean = numpy.mean(use_array)

        if 'skew' in simple_stats:
            # We were able to import SciPy, so calculate skewness and kurtosis.
            result.skew = scipy.stats.skew(use_array)
            result.kurtosis = scipy.stats.kurtosis(use_array)

        # Populate the percentiles and values.
        result.percentiles = use_percentiles
        result.values = numpy.percentile(use_array, use_percentiles)

        # Print, if verbose=True.
        if verbose:
            print result.__str__()

        # Return.
        return result

def WhiskerPlotSysTest(type=None):        
    """
    Initialize an instance of a BaseWhiskerPlotSysTest class, based on the 'type' kwarg given.
    Options are:
        - Star: whisker plot of shapes of PSF stars
        - PSF: whisker plot of PSF shapes at the location of PSF stars
        - Residual: whisker plot of (star shape-PSF shape)
        - None: an empty BaseWhiskerPlotSysTest class instance, which can be used for multiple types
          of whisker plots.  See the documentation for BaseWhiskerPlotSysTest (especially the method
          whiskerPlot) for more details.  Note that this type has a different call signature than
          the other methods and that it lacks many of the convenience variables the other
          WhiskerPlots have, such as self.objects_list and self.required_quantities.
    """
    if type=='Star':
        return WhiskerPlotStarSysTest()
    elif type=='PSF':
        return WhiskerPlotPSFSysTest()
    elif type=='Residual':
        return WhiskerPlotResidualSysTest()
    elif type is None:
        return BaseWhiskerPlotSysTest()
    else:
        raise ValueError('Unknown whisker plot type %s given to type kwarg'%type)
        
class BaseWhiskerPlotSysTest(SysTest):
    short_name = 'whiskerplot'
    """
    A base class for Stile systematics tests that generate whisker plots. This implements the class
    method whiskerPlot. Every child class of BaseWhiskerPlotSysTest should use
    BaseWhiskerPlotSysTest.whiskerPlot through __call__. See the docstring for
    BaseWhiskerPlotSysTest.whiskerPlot for information on how to write further tests using it.
    """

    def whiskerPlot(self, x, y, g1, g2, size = None, linewidth = 0.01, scale = None,
                    keylength = 0.05, figsize = None, xlabel = None, ylabel = None,
                    size_label = None, xlim = None, ylim = None, equal_axis = False):
        """
        Draw a whisker plot and return a `matplotlib.figure.Figure` object.
        This method has a bunch of options for controlling the appearance of a plot, which are
        explained below. To implement a child class of WhiskerPlotSysTest, call whiskerPlot within
        __call__ of the child class and return the `matplotlib.figure.Figure` that whiskerPlot 
        returns.
        @param x               The tuple, list, or NumPy array for the x-position of objects.
        @param y               The tuple, list, or NumPy array for the y-position of objects.
        @param g1              The tuple, list, or Numpy array for the 1st ellipticity component
                               of objects.
        @param g2              The tuple, list, or Numpy array for the 2nd ellipticity component
                               of objects.
        @param size            The tuple, list, or Numpy array for the size of objects. The size
                               information is shown as color gradation.
                               [default: None, meaning do not show the size information]
        @param linewidth       Width of whiskers in units of inches.
                               [default: 0.01]
        @param scale           Data units per inch for the whiskers; a smaller scale is a longer
                               whisker.
                               [default: None, meaning follow the default autoscaling algorithm from
                               matplotlib]
        @param keylength       Length of a key.
                               [default: 0.05]
        @param figsize         Size of a figure (x, y) in units of inches.
                               [default: None, meaning use the default value of matplotlib]
        @param xlabel          The x-axis label.
                               [default: None, meaning do not show a label for the x-axis]
        @param ylabel          The y-axis label.
                               [default: None, meaning do not show a label for the y-axis]
        @param size_label      The label for `size`, which is shown at the right of the color bar.
                               [default: None, meaning do not show a size label]
        @param xlim            Limits of x-axis (min, max). 
                               [default: None, meaning do not set any limits for x]
        @param ylim            Limits of y-axis (min, max). 
                               [default: None, meaning do not set any limits for y]
        @equal_axis            If True, force equal scaling for the x and y axes (distance between
                               ticks of the same numerical values are equal on the x and y axes).
                               [default: False]
        @returns a matplotlib.figure.Figure object.
        """
        fig = plt.figure(figsize=figsize)
        ax = fig.add_subplot(1,1,1)

        # mask data with nan
        sel = numpy.logical_and.reduce(
            [numpy.isnan(x) == False, numpy.isnan(y) == False,
             numpy.isnan(g1) == False, numpy.isnan(g2) == False])
        sel = numpy.logical_and(sel, numpy.isnan(size) == False) if size is not None else sel
        x = x[sel]
        y = y[sel]
        g1 = g1[sel]
        g2 = g2[sel]
        size = size[sel] if size is not None else size

        # plot
        g = numpy.sqrt(g1*g1+g2*g2)
        theta = numpy.arctan2(g2,g1)/2
        gx = g * numpy.cos(theta)
        gy = g * numpy.sin(theta)
        if size is None:
            q = ax.quiver(x, y, gx, gy, units = 'inches',
                          headwidth = 0., headlength = 0., headaxislength = 0.,
                          pivot = 'middle', width = linewidth, 
                          scale = scale)
        else:
            q = ax.quiver(x, y, gx, gy, size, units = 'inches',
                          headwidth = 0., headlength = 0., headaxislength = 0.,
                          pivot = 'middle', width = linewidth,
                          scale = scale)
            cb = fig.colorbar(q)
            if size_label is not None:
                cb.set_label(size_label)

        qk = plt.quiverkey(q, 0.5, 0.92, keylength, r'$g= %s$' % str(keylength), labelpos='W')
        if xlabel is not None:
            ax.set_xlabel(xlabel)
        if ylabel is not None:
            ax.set_ylabel(ylabel)
        if equal_axis:
            ax.axis('equal')
        if xlim is not None:
            ax.set_xlim(*xlim)
        if ylim is not None:
            ax.set_ylim(*ylim)
        return fig
    def __call__(self, *args, **kwargs):
        return self.whiskerPlot(*args, **kwargs)
    def getData(self):
        return self.data

class WhiskerPlotStarSysTest(BaseWhiskerPlotSysTest):
    short_name = 'whiskerplot_star'
    long_name = 'Make a Whisker plot of stars'
    objects_list = ['star PSF']
    required_quantities = [('x','y','g1','g2','sigma')]

    def __call__(self, array, linewidth = 0.01, scale = None, figsize = None,
                 xlim = None, ylim = None):
        if 'CCD' in array.dtype.names:
            fields = list(self.required_quantities[0]) + ['CCD']
        else:
            fields = list(self.required_quantities[0])
        self.data = numpy.rec.fromarrays([array[field] for field in fields], names = fields)
        return self.whiskerPlot(array['x'], array['y'], array['g1'], array['g2'], array['sigma'],
                                linewidth = linewidth, scale = scale, figsize = figsize,
                                xlabel = r'$x$ [pixel]', ylabel = r'$y$ [pixel]',
                                size_label = r'$\sigma$ [pixel]',
                                xlim = xlim, ylim = ylim, equal_axis = True)

class WhiskerPlotPSFSysTest(BaseWhiskerPlotSysTest):
    short_name = 'whiskerplot_psf'
    long_name = 'Make a Whisker plot of PSFs'
    objects_list = ['star PSF']
    required_quantities = [('x','y','psf_g1','psf_g2','psf_sigma')]

    def __call__(self, array, linewidth = 0.01, scale = None, figsize = None,
                 xlim = None, ylim = None):
        if 'CCD' in array.dtype.names:
            fields = list(self.required_quantities[0]) + ['CCD']
        else:
            fields = list(self.required_quantities[0])
        self.data = numpy.rec.fromarrays([array[field] for field in fields], names = fields)
        return self.whiskerPlot(array['x'], array['y'], array['psf_g1'], array['psf_g2'],
                                array['psf_sigma'], linewidth = linewidth, scale = scale,
                                figsize = figsize, xlabel = r'$x$ [pixel]', ylabel = r'$y$ [pixel]',
                                size_label = r'$\sigma$ [pixel]', 
                                xlim = xlim, ylim = ylim, equal_axis = True)
    
class WhiskerPlotResidualSysTest(BaseWhiskerPlotSysTest):
    short_name = 'whiskerplot_residual'
    long_name = 'Make a Whisker plot of residuals'
    objects_list = ['star PSF']
    required_quantities = [('x','y', 'g1','g2','sigma', 'psf_g1','psf_g2','psf_sigma')]

    def __call__(self, array, linewidth = 0.01, scale = None, figsize = None,
                 xlim = None, ylim = None):
        data = [array['x'], array['y'], array['g1'] - array['psf_g1'], array['g2'] - array['psf_g2'], array['sigma'] - array['psf_sigma']]
        fields = ['x', 'y', 'g1-psf_g1', 'g2-psf_g2', 'sigma-psf_sigma']
        if 'CCD' in array.dtype.names:
            data += [array['CCD']]
            fields += ['CCD']
        self.data = numpy.rec.fromarrays(data, names = fields)
        return self.whiskerPlot(array['x'], array['y'], array['g1'] - array['psf_g1'],
                                array['g2'] - array['psf_g2'], array['sigma'] - array['psf_sigma'],
                                linewidth = linewidth, scale = scale,
                                figsize = figsize, xlabel = r'$x$ [pixel]', ylabel = r'$y$ [pixel]',
                                size_label = r'$\sigma$ [pixel]', 
                                xlim = xlim, ylim = ylim, equal_axis = True)

def ScatterPlotSysTest(type=None):                                
    """
    Initialize an instance of a BaseScatterPlotSysTest class, based on the 'type' kwarg given.
    Options are:
        - StarVsPSFG1: star vs PSF g1
        - StarVsPSFG2: star vs PSF g2
        - StarVsPSFSigma: star vs PSF sigma
        - ResidualVsPSFG1: (star - PSF) g1 vs PSF g1
        - ResidualVsPSFG2: (star - PSF) g1 vs PSF g2
        - ResidualVsPSFSigma: (star - PSF) g1 vs PSF sigma
        - None: an empty BaseScatterPlotSysTest class instance, which can be used for multiple types
          of scatter plots.  See the documentation for BaseScatterPlotSysTest (especially the method
          scatterPlot) for more details.  Note that this type has a different call signature than
          the other methods and that it lacks many of the convenience variables the other
          ScatterPlots have, such as self.objects_list and self.required_quantities.
    """
    if type=='StarVsPSFG1':
        return ScatterPlotStarVsPSFG1SysTest()
    elif type=='StarVsPSFG2':
        return ScatterPlotStarVsPSFG2SysTest()
    elif type=='StarVsPSFSigma':
        return ScatterPlotStarVsPSFSigmaSysTest()
    elif type=='ResidualVsPSFG1':
        return ScatterPlotResidualVsPSFG1SysTest()
    elif type=='ResidualVsPSFG2':
        return ScatterPlotResidualVsPSFG2SysTest()
    elif type=='ResidualVsPSFSigma':
        return ScatterPlotResidualVsPSFSigmaSysTest()
    elif type is None:
        return BaseScatterPlotSysTest()
    else:
        raise ValueError('Unknown scatter plot type %s given to type kwarg'%type)

class BaseScatterPlotSysTest(SysTest):
    short_name = 'scatterplot'
    """
    A base class for Stile systematics tests that generate scatter plots. This implements the class 
    method scatterPlot. Every child class of BaseScatterPlotSysTest should use
    BaseScatterPlotSysTest.scatterPlot through __call__. See the docstring for
    BaseScatterPlotSysTest.scatterPlot for information on how to write further tests using it.
    """
    def __call__(self, array, x_field, y_field, yerr_field, z_field=None, residual = False, 
                 per_ccd_stat=None, xlabel=None, ylabel=None, zlabel=None, color = "",
                 lim=None, equal_axis=False, linear_regression=False, reference_line = None):
        """
        Draw a scatter plot and return a `matplotlib.figure.Figure` object.
        This method has a bunch of options for controlling appearance of a plot, which is
        explained below. To implement a child class of ScatterPlotSysTest, call scatterPlot within
        __call__ of the child class and return `matplotlib.figure.Figure` that scatterPlot returns.
        @param array           A structured NumPy array which contains data to be plotted.
        @param x_field         The name of the field in `array` to be used for x.
        @param y_field         The name of the field in `array` to be used for y.
        @param yerr_field      The name of the field in `array` to be used for y error.
        @param z_field         The name of the field in `array` to be used for z, which appears as
                               the colors of scattered points.
                               [default: None, meaning there is no additional quantity]
        @param residual        Show residual between x and y on the y-axis.
                               [default: False, meaning y value itself is on the y-axis]
        @param per_ccd_stat    Which statistics (median, mean, or None) to be calculated within
                               each CCD.
                               [default: None, meaning no statistics are calculated]
        @param xlabel          The label for the x-axis.
                               [default: None, meaning do not show a label on the x-axis]
        @param ylabel          The label for the y-axis.
                               [default: None, meaning do not show a label on the y-axis]
        @param zlabel          The label for the z values which appears at the side of the color
                               bar.
                               [default: None, meaning do not show a label of z values]
        @param color           The color of scattered points. This color is also applied to
                               linear regression if argument `linear_regression` is True. This
                               parameter is ignored when z is not None. In this case, the
                               color of linear regression is set to blue.
                               [default: None, meaning follow a matplotlib's default color]
        @param lim             The limit of the axes. This can be specified explicitly by
                               using tuples such as ((xmin, xmax), (ymin, ymax)).
                               If one passes float p, this routine calculates the p%-percentile
                               around the median for each axis.
                               [default: None, meaning do not set any limits]
        @equal_axis            If True, force ticks of the x-axis and y-axis equal to each other.
                               [default: False]
        @linear_regression     If True, perform linear regression for x and y and plot a
                               regression line. If yerr is not None, perform the linear
                               regression incorporating the error into the standard chi^2
                               and plot a regression line with a 1-sigma allowed region.
                               [default: False]
        @reference_line        Draw a reference line. If reference_line == 'one-to-one', x=y
                               is drawn. If reference_line == 'zero', y=0 is drawn.
                               A user-specific function can be used by passing an object which
                               has an attribute '__call__' and returns a 1-d Numpy array.
        @returns               a matplotlib.figure.Figure object
        """
        if per_ccd_stat:
            if z_field is None:
                z = None
                x, y, yerr = self.getStatisticsPerCCD(array['CCD'], array[x_field],
                                                      array[y_field], yerr = array[yerr_field],
                                                      stat = per_ccd_stat)
                self.data = numpy.rec.fromarrays([list(set(array['CCD'])), x,
                                                  y, yerr],
                                                 names = ['ccd',
                                                          x_field,
                                                          y_field, 
                                                          yerr_field])
            else:
                x, y, yerr, z = self.getStatisticsPerCCD(array['CCD'], array[x_field],
                                                      array[y_field], yerr = array[yerr_field],
                                                      z = array[z_field], stat = per_ccd_stat)
                self.data = numpy.rec.fromarrays([list(set(array['CCD'])), x,
                                                  y, yerr, zz],
                                                 names = ['ccd',
                                                          x_field,
                                                          y_field, 
                                                          yerr_field,
                                                          z_field])
        else:
            if z_field is None:
                z = None
                x, y, yerr = array[x_field], array[y_field], array[yerr_field]
                self.data = numpy.rec.fromarrays([x,y,yerr],
                                                 names = [x_field,
                                                          y_field,
                                                          yerr_field])
            else:
                x, y, yerr, z = array[x_field], array[y_field], array[yerr_field], array[z_field]
                self.data = numpy.rec.fromarrays([x,y,yerr,z],
                                                 names = [x_field,
                                                          y_field,
                                                          yerr_field,
                                                          z_field])
        y = y-x if residual else y
        return self.scatterPlot(x, y, yerr, z,
                                xlabel=xlabel, ylabel=ylabel,
                                color=color, lim=lim, equal_axis=False,
                                linear_regression=True, reference_line=reference_line)

    def getData(self):
        """
        Returns data used for scatter plot.
        @returns stile_utils.FormatArray object
        """
        return self.data

    def scatterPlot(self, x, y, yerr=None, z=None, xlabel=None, ylabel=None, zlabel=None, color = ""
                    , lim=None, equal_axis=False, linear_regression=False, reference_line = None):
        """
        Draw a scatter plot and return a `matplotlib.figure.Figure` object.
        This method has a bunch of options for controlling appearance of a plot, which is
        explained below. To implement a child class of ScatterPlotSysTest, call scatterPlot within
        __call__ of the child class and return `matplotlib.figure.Figure` that scatterPlot returns.
        @param x               The tuple, list, or NumPy array for x-axis.
        @param y               The tuple, list, or NumPy array for y-axis.
        @param yerr            The tuple, list, or Numpy array for error of the y values.
                               [default: None, meaning do not plot an error]
        @param z               The tuple, list, or Numpy array for an additional quantitiy
                               which appears as colors of scattered points.
                               [default: None, meaning there is no additional quantity]
        @param xlabel          The label of x-axis.
                               [default: None, meaning do not show a label of x-axis]
        @param ylabel          The label of y-axis.
                               [default: None, meaning do not show a label of y-axis]
        @param zlabel          The label of z values which appears at the side of color bar.
                               [default: None, meaning do not show a label of z values]
        @param color           The color of scattered points. This color is also applied to linear
                               regression if argument `linear_regression` is True. This parameter is 
                               ignored when z is not None. In this case, the color of linear 
                               regression is set to blue.
                               [default: None, meaning follow a matplotlib's default color]
        @param lim             The limit of axis. This can be specified explicitly by
                               using tuples such as ((xmin, xmax), (ymin, ymax)).
                               If one passes float p, it calculate p%-percentile around median
                               for each of x-axis and y-axis.
                               [default: None, meaning do not set any limits]
        @equal_axis            If True, force ticks of x-axis and y-axis equal to each other.
                               [default: False]
        @linear_regression     If True, perform linear regression for x and y and plot a regression
                               line. If yerr is not None, perform the linear regression with
                               incorporating the error into the standard chi^2 and plot
                               a regression line with a 1-sigma allowed region.
                               [default: False]
        @reference_line        Draw a reference line. If reference_line == 'one-to-one', x=y is
                               drawn. If reference_line == 'zero', y=0 id drawn. A user-specific
                               function can be used by passing an object which has an attribute
                               '__call__' and returns a 1-d Numpy array.
        @returns                a matplotlib.figure.Figure object
        """
        fig = plt.figure()
        ax = fig.add_subplot(1,1,1)

        # mask data with nan. Emit a warning if an array has nan in it.
        x_isnan = numpy.isnan(x)
        y_isnan = numpy.isnan(y)
        import warnings
        if numpy.sum(x_isnan) != 0:
            warnings.warn('There are %s nans in x, out of %s.' % (numpy.sum(x_isnan), len(x_isnan)))
        if numpy.sum(y_isnan) != 0:
            warnings.warn('There are %s nans in y, out of %s.' % (numpy.sum(y_isnan), len(y_isnan)))
        sel = numpy.logical_and(numpy.invert(x_isnan), numpy.invert(y_isnan))
        if yerr is not None:
            yerr_isnan = numpy.isnan(yerr)
            if numpy.sum(yerr_isnan) != 0:
                warnings.warn('There are %s nans in yerr, out of %s.'
                             % (numpy.sum(yerr_isnan), len(yerr_isnan)))
            sel = numpy.logical_and(sel, numpy.invert(yerr_isnan))
        if z is not None:
            z_isnan = numpy.isnan(z)
            if numpy.sum(z_isnan) != 0:
                warnings.warn('There are %s nans in z, out of %s.'
                             % (numpy.sum(z_isnan), len(z_isnan)))
            sel = numpy.logical_and(sel, numpy.invert(z_isnan))
        x = x[sel]
        y = y[sel]
        yerr = yerr[sel] if yerr is not None else None
        z = z[sel] if z is not None else None

        # load axis limits if argument lim is ((xmin, xmax), (ymin, ymax))
        if isinstance(lim, tuple):
            xlim = lim[0]
            ylim = lim[1]

        # calculate n-sigma limits around mean if lim is float
        elif isinstance(lim, float):
            p = lim
            xlim = (numpy.percentile(x, 50.-0.5*p), numpy.percentile(x, 50.+0.5*p))
            ylim = (numpy.percentile(y, 50.-0.5*p), numpy.percentile(y, 50.+0.5*p))
        # in other cases (except for the default value None), raise an exception
        elif lim is not None:
            raise TypeError('lim should be ((xmin, xmax), (ymin, ymax)) or'
                            '`float` to indicate p%-percentile around median.')
        else:
            # Even if lim = None, we want to set limits. Limits set by matplotlib looks uneven probably because it seems to pick round numbers for the endpoints (eg -0.2 and 0.2).
            xlim = (numpy.min(x)-0.05*(numpy.max(x)-numpy.min(x)),
                    numpy.max(x)+0.05*(numpy.max(x)-numpy.min(x)))
            # We apply the same thing to y. However, when y has error, setting the limit may cut out error, so we just leave it.
            if yerr is None:
                ylim = (numpy.min(y)-0.05*(numpy.max(y)-numpy.min(y)),
                        numpy.max(y)+0.05*(numpy.max(y)-numpy.min(y)))
            else:
                ylim = None

        # plot
        if z is None:
            if yerr is None:
                p = ax.plot(x, y, ".%s" % color)
            else:
                p = ax.errorbar(x, y, yerr, fmt=".%s" % color)
            # store color for latter use
            used_color = p[0].get_color()
        else:
            if yerr is not None:
                plt.errorbar(x, y, yerr=yerr, linestyle="None", color = "k", zorder=0)
            plt.scatter(x, y, c=z, zorder=1)
            cb = plt.colorbar()
            used_color = "b"

        # make axes ticks equal to each other if specified
        if equal_axis:
            ax.axis("equal")

        # set axis limits if specified
        if xlim is not None:
            ax.set_xlim(*xlim)
        if ylim is not None:
            ax.set_ylim(*ylim)

        # set up x value for linear regression or a reference line
        if linear_regression or reference_line is not None:
            # set x limits of a regression line.
            # If equal_axis is False, just use x limits set to axis.
            if not equal_axis:
                xlimtmp = ax.get_xlim()
            # If equal_axis is True, x limits may not reflect an actual limit of a plot,e.g., if 
            # y limits are wider than x limits, an actual limit along the x-axis becomes wider
            # than what we specified although a value tied to a matplotlib.axes object remains
            # the same, which can result in a regression line truncated in smaller range along
            # x-axis if we simply use ax.get_xlim() to the regression line. To avoid this,
            # take a wider range between x limits and y limits, and set this range to 
            # the x limit of a regression line.
            else:
                d = numpy.max([ax.get_xlim()[1] - ax.get_xlim()[0], 
                               ax.get_ylim()[1] - ax.get_ylim()[0]])
                xlimtmp = [numpy.average(x)-0.5*d, numpy.average(x)+0.5*d]
            xtmp = numpy.linspace(*xlimtmp)

        # perform linear regression if specified
        if linear_regression:
            if yerr is None:
                m, c = self.linearRegression(x, y)
                ax.plot(xtmp, m*xtmp+c, "--%s" % used_color)
            else:
                m, c, cov_m, cov_c, cov_mc = self.linearRegression(x, y, err = yerr)
                ax.plot(xtmp, m*xtmp+c, "--%s" % used_color)
                y = m*xtmp+c
                # calculate yerr using the covariance
                yerr = numpy.sqrt(xtmp**2*cov_m + 2.*xtmp*cov_mc + cov_c)
                ax.fill_between(xtmp, y-yerr, y+yerr, facecolor = used_color,
                                edgecolor = used_color, alpha =0.5)
                ax.annotate(r"$m=%.4f\pm%.4f$" %(m, numpy.sqrt(cov_m))+"\n"+
                            r"$c=%.4f\pm%.4f$" %(c, numpy.sqrt(cov_c)), xy=(0.75, 0.05),
                            xycoords='axes fraction')

        # draw a reference line
        if reference_line is not None:
            if isinstance(reference_line, str):
                if reference_line == "one-to-one":
                    ax.plot(xtmp, xtmp, "--k")
                elif reference_line == "zero":
                    ax.plot(xtmp, numpy.zeros(xtmp.shape), "--k")
            elif hasattr(reference_line, '__call__'):
                y = reference_line(xtmp)
                if len(numpy.array(y).shape) != 1 or len(y) != len(xtmp):
                    raise TypeError('an object for reference_line should return a 1-d array whose'
                                    'size is the same as input')
                ax.plot(xtmp, y, "--k")
            else:
                raise TypeError("reference_line should be str 'one-to-one' or 'zero',"
                                "or an object which has atttibute '__call__'.")

        # set axis labels if specified
        if xlabel is not None:
            ax.set_xlabel(xlabel)
        if ylabel is not None:
            ax.set_ylabel(ylabel)
        if zlabel is not None:
            cb.set_label(zlabel)

        fig.tight_layout()

        return fig

    def linearRegression(self, x, y, err = None):
        """
        Perform linear regression (y=mx+c). If error is given, it returns covariance.
        @param x               NumPy array for x.
        @param y               NumPy array for y.
        @param err             Numpy array for y error.
                               [default: None, meaning do not consider y error]
        @returns               m, c. If err is not None, m, c, cov_m, cov_c, cov_mc.
        """

        e = numpy.ones(x.shape) if err is None else err
        S = numpy.sum(1./e**2)
        Sx = numpy.sum(x/e**2)
        Sy = numpy.sum(y/e**2)
        Sxx = numpy.sum(x**2/e**2)
        Sxy = numpy.sum(x*y/e**2)
        Delta = S*Sxx - Sx**2
        m = (S*Sxy-Sx*Sy)/Delta
        c = (Sxx*Sy-Sx*Sxy)/Delta
        if err is None:
            return m, c
        else:
            cov_m = S/Delta
            cov_c = Sxx/Delta
            cov_mc = -Sx/Delta
            return m, c, cov_m, cov_c, cov_mc

    def getStatisticsPerCCD(self, ccds, x, y, yerr = None, z = None, stat = "median"):
        """
        Calculate median or mean for x and y (and z if specified) for each ccd.
        @param ccds       NumPy array for ccds, an array in which each element indicates
                          ccd id of each data point.
        @param x          NumPy array for x.
        @param y          NumPy array for y.
        @param yerr       Numpy array for y error.
                          [default: None, meaning do not consider y error]
        @param z          NumPy array for z.
                          [default: None, meaning do not statistics for z]
        @returns          x_ave, y_ave, y_ave_std.
        """
        if stat == "mean":
            x_ave = numpy.array([numpy.average(x[ccds == ccd])
                                 for ccd in set(ccds)])
            if yerr is None:
                y_ave = numpy.array([numpy.average(y[ccds == ccd])
                                     for ccd in set(ccds)])
                y_ave_std = numpy.array([numpy.std(y[ccds == ccd])/
                                         numpy.sqrt(len(y[ccds == ccd]))
                                         for ccd in set(ccds)])
            # calculate y and its std under the inverse variance weight if yerr is given
            else:
                y_ave = numpy.array([numpy.sum(y[ccds == ccd]/
                                               yerr[ccds == ccd]**2)/
                                     numpy.sum(1./yerr[ccds == ccd]**2)
                                     for ccd in set(ccds)])
                y_ave_std = numpy.array([numpy.sqrt(1./numpy.sum(1./yerr[ccds == ccd]**2
                                                                 ))
                                         for ccd in set(ccds)])
            if z is not None:
                z_ave = numpy.array([numpy.average(z[ccds == ccd])
                                     for ccd in set(ccds)])
                return x_ave, y_ave, y_ave_std, z_ave
            else:
                return x_ave, y_ave, y_ave_std
        elif stat == "median":
            x_med = numpy.array([numpy.median(x[ccds == ccd])
                                 for ccd in set(ccds)])
            y_med = numpy.array([numpy.median(y[ccds == ccd])
                                 for ccd in set(ccds)])
            y_med_std = numpy.array([numpy.sqrt(numpy.pi/2.)*numpy.std(y[ccds == ccd])
                                     /numpy.sqrt(len(y[ccds == ccd]))
                                     for ccd in set(ccds)])
            if z is not None:
                z_med = numpy.array([numpy.median(z[ccds == ccd])
                                     for ccd in set(ccds)])
                return x_med, y_med, y_med_std, z_med
            else:
                return x_med, y_med, y_med_std
        else:
            raise ValueError('stat should be mean or median.')

class ScatterPlotStarVsPSFG1SysTest(BaseScatterPlotSysTest):
    short_name = 'scatterplot_star_vs_psf_g1'
    long_name = 'Make a scatter plot of star g1 vs psf g1'
    objects_list = ['star PSF']
    required_quantities = [('g1', 'g1_err', 'psf_g1')]

    def __call__(self, array, per_ccd_stat = None, color = '', lim=None):
        return super(ScatterPlotStarVsPSFG1SysTest, self).__call__(array, 'psf_g1', 'g1', 'g1_err',
                                                                   residual = False,
                                                                   per_ccd_stat = per_ccd_stat,
                                                                   xlabel=r'$g^{\rm PSF}_1$',
                                                                   ylabel=r'$g^{\rm star}_1$',
                                                                   color=color, lim=lim, equal_axis=False,
                                                                   linear_regression=True,
                                                                   reference_line='one-to-one')

class ScatterPlotStarVsPSFG2SysTest(BaseScatterPlotSysTest):
    short_name = 'scatterplot_star_vs_psf_g2'
    long_name = 'Make a scatter plot of star g2 vs psf g2'
    objects_list = ['star PSF']
    required_quantities = [('g2', 'g2_err', 'psf_g2')]

    def __call__(self, array, per_ccd_stat = None, color = '', lim=None):
        return super(ScatterPlotStarVsPSFG2SysTest, self).__call__(array, 'psf_g2', 'g2', 'g2_err',
                                                                   residual = False,
                                                                   per_ccd_stat = per_ccd_stat,
                                                                   xlabel=r'$g^{\rm PSF}_2$',
                                                                   ylabel=r'$g^{\rm star}_2$',
                                                                   color=color, lim=lim, equal_axis=False,
                                                                   linear_regression=True,
                                                                   reference_line='one-to-one')

class ScatterPlotStarVsPSFSigmaSysTest(BaseScatterPlotSysTest):
    short_name = 'scatterplot_star_vs_psf_sigma'
    long_name = 'Make a scatter plot of star sigma vs psf sigma'
    objects_list = ['star PSF']
    required_quantities = [('sigma', 'sigma_err', 'psf_sigma')]

    def __call__(self, array, per_ccd_stat = None, color = '', lim=None):
        return super(ScatterPlotStarVsPSFSigmaSysTest, self).__call__(array, 'psf_sigma', 'sigma', 'sigma_err',
                                                                      residual = False,
                                                                      per_ccd_stat = per_ccd_stat,
                                                                      xlabel=r'$\sigma^{\rm PSF}$ [arcsec]',
                                                                      ylabel=r'$\sigma^{\rm star}$ [arcsec]',
                                                                      color=color, lim=lim, equal_axis=False,
                                                                      linear_regression=True,
                                                                      reference_line='one-to-one')

class ScatterPlotResidualVsPSFG1SysTest(BaseScatterPlotSysTest):
    short_name = 'scatterplot_residual_vs_psf_g1'
    long_name = 'Make a scatter plot of residual g1 vs psf g1'
    objects_list = ['star PSF']
    required_quantities = [('g1', 'g1_err', 'psf_g1')]

    def __call__(self, array, per_ccd_stat = None, color = '', lim=None):
        return super(ScatterPlotResidualVsPSFG1SysTest, self).__call__(array, 'psf_g1', 'g1', 'g1_err',
                                                                       residual = True,
                                                                       per_ccd_stat = per_ccd_stat,
                                                                       xlabel=r'$g^{\rm PSF}_1$',
                                                                       ylabel=r'$g^{\rm star}_1 - g^{\rm PSF}_1$',
 
                                                                       color=color, lim=lim, equal_axis=False,
                                                                       linear_regression=True,
                                                                       reference_line='zero')

class ScatterPlotResidualVsPSFG2SysTest(BaseScatterPlotSysTest):
    short_name = 'scatterplot_residual_vs_psf_g2'
    long_name = 'Make a scatter plot of residual g2 vs psf g2'
    objects_list = ['star PSF']
    required_quantities = [('g2', 'g2_err', 'psf_g2')]

    def __call__(self, array, per_ccd_stat = None, color = '', lim=None):
        return super(ScatterPlotResidualVsPSFG2SysTest, self).__call__(array, 'psf_g2', 'g2', 'g2_err',
                                                                       residual = True,
                                                                       per_ccd_stat = per_ccd_stat,
                                                                       xlabel=r'$g^{\rm PSF}_2$',
                                                                       ylabel=r'$g^{\rm star}_2 - g^{\rm PSF}_2$',
 
                                                                       color=color, lim=lim, equal_axis=False,
                                                                       linear_regression=True,
                                                                       reference_line='zero')

class ScatterPlotResidualVsPSFSigmaSysTest(BaseScatterPlotSysTest):
    short_name = 'scatterplot_residual_vs_psf_sigma'
    long_name = 'Make a scatter plot of residual sigma vs psf sigma'
    objects_list = ['star PSF']
    required_quantities = [('sigma', 'sigma_err', 'psf_sigma')]

    def __call__(self, array, per_ccd_stat = None, color = '', lim=None):
        return super(ScatterPlotResidualVsPSFSigmaSysTest, self).__call__(array, 'psf_sigma', 'sigma', 'sigma_err',
                                                                       residual = True,
                                                                       per_ccd_stat = per_ccd_stat,
                                                                       xlabel=r'$\sigma^{\rm PSF}$ [arcsec]',
                                                                       ylabel=r'$\sigma^{\rm star} - \sigma^{\rm PSF}$ [arcsec]',
 
                                                                       color=color, lim=lim, equal_axis=False,
                                                                       linear_regression=True,
                                                                       reference_line='zero')
<|MERGE_RESOLUTION|>--- conflicted
+++ resolved
@@ -602,9 +602,6 @@
     def __call__(self, data, data2=None, random=None, random2=None, config=None, **kwargs):
         return self.getCF('gg', data, data2, random, random2, config=config, **kwargs)
 
-<<<<<<< HEAD
-class Rho1SysTest(BaseCorrelationFunctionSysTest):
-=======
 class StarXStarSizeResidualSysTest(CorrelationFunctionSysTest):
     """
     Compute the auto correlation of star-PSF size residuals.
@@ -628,7 +625,6 @@
     
         
 class Rho1SysTest(CorrelationFunctionSysTest):
->>>>>>> 0d6d1ae9
     """
     Compute the auto-correlation of residual star shapes (star shapes - psf shapes).
     """
