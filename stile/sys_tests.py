--- conflicted
+++ resolved
@@ -96,11 +96,7 @@
         self.sigma_field = sigma_field  # 1-sigma error bar field
         self.y_title = y_title  # y-axis label
 
-<<<<<<< HEAD
-if treecorr.version<'3.1':
-=======
 if treecorr.version < '3.1':
->>>>>>> c5047107
     treecorr_func_dict = {'gg': treecorr.G2Correlation,
                           'm2': treecorr.G2Correlation,
                           'ng': treecorr.NGCorrelation,
@@ -266,11 +262,7 @@
 
         if data is None:
             raise ValueError('Must include a data array!')
-<<<<<<< HEAD
-        if correlation_function_type=='nn':
-=======
         if correlation_function_type == 'nn':
->>>>>>> c5047107
             if random is None or ((data2 is not None or random2 is not None) and not
                                   (data2 is not None and random2 is not None)):
                 raise ValueError('Incorrect data types for correlation function: must have '
@@ -296,16 +288,6 @@
             if random is not None or random2 is not None:
                 print "Warning: randoms ignored for this correlation function type"
 
-<<<<<<< HEAD
-        data = self.makeCatalog(data, config=treecorr_kwargs, use_as_k = use_as_k,
-                                      use_chip_coords = use_chip_coords)
-        data2 = self.makeCatalog(data2, config=treecorr_kwargs, use_as_k = use_as_k,
-                                        use_chip_coords = use_chip_coords)
-        random = self.makeCatalog(random, config=treecorr_kwargs, use_as_k = use_as_k,
-                                          use_chip_coords = use_chip_coords)
-        random2 = self.makeCatalog(random2, config=treecorr_kwargs, use_as_k = use_as_k,
-                                            use_chip_coords = use_chip_coords)
-=======
         data = self.makeCatalog(data, config=treecorr_kwargs, use_as_k=use_as_k,
                                       use_chip_coords=use_chip_coords)
         data2 = self.makeCatalog(data2, config=treecorr_kwargs, use_as_k=use_as_k,
@@ -314,8 +296,6 @@
                                           use_chip_coords=use_chip_coords)
         random2 = self.makeCatalog(random2, config=treecorr_kwargs, use_as_k=use_as_k,
                                             use_chip_coords=use_chip_coords)
-
->>>>>>> c5047107
         treecorr_kwargs[correlation_function_type+'_file_name'] = output_file
 
         func = treecorr_func_dict[correlation_function_type](treecorr_kwargs)
@@ -336,11 +316,7 @@
             func_rr = treecorr_func_dict['nn'](treecorr_kwargs)
             func_rr.process(data)
             if treecorr_kwargs.get('nn_statistic',
-<<<<<<< HEAD
-               self.compensateDefault(data,data2,random,random2,both=True)) == 'compensated':
-=======
                self.compensateDefault(data, data2, random, random2, both=True)) == 'compensated':
->>>>>>> c5047107
                 func_dr = treecorr_func_dict['nn'](treecorr_kwargs)
                 func_dr.process(data, random)
             else:
@@ -408,10 +384,6 @@
         else:  # There's a random, and we can ignore 'both' since this is an autocorrelation
             return 'compensated'
 
-<<<<<<< HEAD
-        
-=======
->>>>>>> c5047107
     def plot(self, data, colors=['r', 'b'], log_yscale=False,
                    plot_bmode=True, plot_data_only=True, plot_random_only=True):
         """
@@ -510,13 +482,8 @@
             ax.set_xlim(xlim)
             ax.set_ylabel(pd.y_title)
             ax.legend()
-<<<<<<< HEAD
-        if plot_random_only and pd.datarandom_t_field:
-            # Plot the randoms-only measurements if requested
-=======
         # Plot the randoms-only measurements if requested
         if plot_random_only and pd.datarandom_t_field:
->>>>>>> c5047107
             ax = fig.add_subplot(nrows, 1, nrows)
             ax.errorbar(data[r], data[pd.datarandom_t_field+'r'], yerr=data[pd.sigma_field],
                         color=colors[0], label=pd.datarandom_t_title+'r}$')
@@ -920,17 +887,10 @@
         gx = g * numpy.cos(theta)
         gy = g * numpy.sin(theta)
         if size is None:
-<<<<<<< HEAD
-            q = ax.quiver(x, y, gx, gy, units = 'inches',
-                          headwidth = 0., headlength = 0., headaxislength = 0.,
-                          pivot = 'middle', width = linewidth,
-                          scale = scale)
-=======
             q = ax.quiver(x, y, gx, gy, units='inches',
                           headwidth=0., headlength=0., headaxislength=0.,
                           pivot='middle', width=linewidth,
                           scale=scale)
->>>>>>> c5047107
         else:
             q = ax.quiver(x, y, gx, gy, size, units='inches',
                           headwidth=0., headlength=0., headaxislength=0.,
@@ -991,18 +951,11 @@
             fields = list(self.required_quantities[0])
         self.data = numpy.rec.fromarrays([array[field] for field in fields], names=fields)
         return self.whiskerPlot(array['x'], array['y'], array['psf_g1'], array['psf_g2'],
-<<<<<<< HEAD
-                                array['psf_sigma'], linewidth = linewidth, scale = scale,
-                                figsize = figsize, xlabel = r'$x$ [pixel]', ylabel = r'$y$ [pixel]',
-                                size_label = r'$\sigma$ [pixel]',
-                                xlim = xlim, ylim = ylim, equal_axis = True)
-=======
                                 array['psf_sigma'], linewidth=linewidth, scale=scale,
                                 figsize=figsize, xlabel=r'$x$ [pixel]', ylabel=r'$y$ [pixel]',
                                 size_label=r'$\sigma$ [pixel]',
                                 xlim=xlim, ylim=ylim, equal_axis=True)
 
->>>>>>> c5047107
 
 class WhiskerPlotResidualSysTest(WhiskerPlotSysTest):
     short_name = 'whiskerplot_residual'
@@ -1021,17 +974,10 @@
         self.data = numpy.rec.fromarrays(data, names=fields)
         return self.whiskerPlot(array['x'], array['y'], array['g1'] - array['psf_g1'],
                                 array['g2'] - array['psf_g2'], array['sigma'] - array['psf_sigma'],
-<<<<<<< HEAD
-                                linewidth = linewidth, scale = scale,
-                                figsize = figsize, xlabel = r'$x$ [pixel]', ylabel = r'$y$ [pixel]',
-                                size_label = r'$\sigma$ [pixel]',
-                                xlim = xlim, ylim = ylim, equal_axis = True)
-=======
                                 linewidth=linewidth, scale=scale,
                                 figsize=figsize, xlabel=r'$x$ [pixel]', ylabel=r'$y$ [pixel]',
                                 size_label=r'$\sigma$ [pixel]',
                                 xlim=xlim, ylim=ylim, equal_axis=True)
->>>>>>> c5047107
 
 class ScatterPlotSysTest(SysTest):
     short_name = 'scatterplot'
@@ -1166,11 +1112,7 @@
                                [default: None, meaning do not show a label of z values]
         @param color           The color of scattered points. This color is also applied to linear
                                regression if argument `linear_regression` is True. This parameter is
-<<<<<<< HEAD
-                               ignored when z is not None. In this case, the color of linear 
-=======
                                ignored when z is not None. In this case, the color of linear
->>>>>>> c5047107
                                regression is set to blue.
                                [default: None, meaning follow a matplotlib's default color]
         @param lim             The limit of axis. This can be specified explicitly by
