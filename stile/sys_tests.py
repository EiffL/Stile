"""@file sys_tests.py
Contains the class definitions of the Stile systematics tests.
"""
import numpy
import stile
import stile_utils
import treecorr
from treecorr.corr2 import corr2_valid_params
try:
    import matplotlib
    # We should decide which backend to use (this line allows running matplotlib even on sessions
    # without properly defined displays, eg through PBS)
    matplotlib.use('Agg')
    import matplotlib.pyplot as plt
    has_matplotlib = True
except ImportError:
    has_matplotlib = False

# Silly class so we can call savefig() on something returned from a plot() class that doesn't
# actually do anything.
class PlotNone(object):
    def savefig(self, filename):
        pass

class SysTest(object):
    """
    A SysTest is a lensing systematics test of some sort.  It should define the following
    attributes:
        short_name: a string that can be used in filenames to denote this systematics test
        long_name: a string to denote this systematics test within program text outputs
        objects_list: a list of objects that the test should operate on.  We expect these objects
            to be from the list:
            ['galaxy', 'star',  # all such objects,
             'galaxy lens',     # only galaxies to be used as lenses in galaxy-galaxy lensing tests,
             'star PSF',        # stars used in PSF determination,
             'star bright',     # especially bright stars,
             'galaxy random',   # random catalogs with the same spatial distribution as the
             'star random']     # 'galaxy' or 'star' samples.
        required_quantities: a list of tuples.  Each tuple is the list of fields/quantities that
            should be given for the corresponding object from the objects_list.  We expect the
            quantities to be from the list:
            ['ra', 'dec',       # Position on the sky
             'x', 'y',          # Position in CCD/detector coordinates (or any flat projection)
             'g1', g2', 'g1_err', 'g2'_err', # Two components of shear and their errors
             'sigma', 'sigma_err', # Object size and its error
             'w',               # Per-object weight
             'psf_g1', 'psf_g2', 'psf_sigma'] # PSF shear and size at the object location

    It should define the following methods:
        __call__(self, data, data2=None, random=None, random2=None, config=None, **kwargs):
            Run a test on a set of data, or a test involving two data sets data and data2, with
            optional corresponding randoms random and random2.  Keyword args can be in a dict passed
            to `config` or as explicit kwargs.  Explicit kwargs should override `config` arguments.
    """
    short_name = ''
    long_name = ''
    def __init__(self):
        pass
    def __call__(self):
        raise NotImplementedError()
    def plot(self, results):
        """
        If the results returned from the __call__() function of this class have a .savefig()
        method, return that object.  Otherwise, return an object with a .savefig() method that
        doesn't do anything.  plot() should be overridden by child classes to actually generate
        plots if desired.
        """
        if hasattr(results, 'savefig'):
            return results
        else:
            return PlotNone()

class PlotDetails(object):
    """
    A container class to hold details about field names, titles for legends, and y-axis labels for
    plots of correlation functions.
    """
    def __init__(self, t_field=None, t_title=None, x_field=None, x_title=None,
                 t_im_field=None, t_im_title=None, x_im_field=None, x_im_title=None,
                 datarandom_t_field=None, datarandom_t_title=None,
                 datarandom_x_field=None, datarandom_x_title=None,
                 sigma_field=None, y_title=None):
        self.t_field = t_field  # Field of t-mode/+-mode shear correlation functions
        self.t_title = t_title  # Legend title for previous line
        self.x_field = x_field  # Field of b-mode/x-mode shear correlation functions
        self.x_title = x_title  # Legend title for previous line
        self.t_im_field = t_im_field  # Imaginary part of t-mode/+-mode
        self.t_im_title = t_im_title  # Legend title for previous line
        self.x_im_field = x_im_field  # Imaginary part of b-mode/x-mode
        self.x_im_title = x_im_title  # Legend title for previous line
        self.datarandom_t_field = datarandom_t_field  # If data or randoms are available separately,
                                                      # this +'d' or +'r' is the t-mode field name
        self.datarandom_t_title = datarandom_t_title  # Legend title for previous line
        self.datarandom_x_field = datarandom_x_field  # As above, for b-mode
        self.datarandom_x_title = datarandom_x_title  # Legend title for previous line
        self.sigma_field = sigma_field  # 1-sigma error bar field
        self.y_title = y_title  # y-axis label

if treecorr.version < '3.1':
    treecorr_func_dict = {'gg': treecorr.G2Correlation,
                          'm2': treecorr.G2Correlation,
                          'ng': treecorr.NGCorrelation,
                          'nm': treecorr.NGCorrelation,
                          'norm': treecorr.NGCorrelation,
                          'nn': treecorr.N2Correlation,
                          'kk': treecorr.K2Correlation,
                          'nk': treecorr.NKCorrelation,
                          'kg': treecorr.KGCorrelation}
else:
    treecorr_func_dict = {'gg': treecorr.GGCorrelation,
                          'm2': treecorr.GGCorrelation,
                          'ng': treecorr.NGCorrelation,
                          'nm': treecorr.NGCorrelation,
                          'norm': treecorr.NGCorrelation,
                          'nn': treecorr.NNCorrelation,
                          'kk': treecorr.KKCorrelation,
                          'nk': treecorr.NKCorrelation,
                          'kg': treecorr.KGCorrelation}

class CorrelationFunctionSysTest(SysTest):
    """
    A base class for the Stile systematics tests that use correlation functions. This implements the
    class method getCF(), which runs a TreeCorr correlation function on a given set of data. Exact
    arguments to this method should be created by child classes of CorrelationFunctionSysTest; see
    the docstring for CorrelationFunctionSysTest.getCF() for information on how to write further
    tests using it.
    """
    short_name = 'corrfunc'
    # Set the details (such as field names and titles) for all the possible plots generated by
    # TreeCorr
    plot_details = [PlotDetails(t_field='omega', t_title='$\omega$',
                                sigma_field='sig_omega', y_title="$\omega$"),  # n2
        PlotDetails(t_field='<gamT>', t_title=r'$\langle \gamma_T \rangle$',
                    x_field='<gamX>', x_title=r'$\langle \gamma_X \rangle$',
                    datarandom_t_field='gamT_', datarandom_t_title='$\gamma_{T',
                    datarandom_x_field='gamX_', datarandom_x_title='$\gamma_{X',
                    sigma_field='sigma', y_title="$\gamma$"),  # ng
        PlotDetails(t_field='xi+', t_title=r'$\xi_+$', x_field='xi-', x_title=r'$\xi_-$',
                    t_im_field='xi+_im', t_im_title=r'$\xi_{+,im}$',
                    x_im_field='xi-_im', x_im_title=r'$\xi_{-,im}$',
                    sigma_field='sigma_xi', y_title=r"$\xi$"),  # gg
        PlotDetails(t_field='<kappa>', t_title=r'$\langle \kappa \rangle$',
                    datarandom_t_field='kappa_', datarandom_t_title='$kappa_{',
                    sigma_field='sigma', y_title="$\kappa$"),  # nk
        PlotDetails(t_field='xi', t_title=r'$\xi$', sigma_field='sigma_xi', y_title=r"$\xi$"),  # k2
        PlotDetails(t_field='<kgamT>', t_title=r'$\langle \kappa \gamma_T\rangle$',
                    x_field='<kgamX>', x_title=r'$\langle \kappa \gamma_X\rangle$',
                    datarandom_t_field='kgamT_', datarandom_t_title=r'$\kappa \gamma_{T',
                    datarandom_x_field='kgamX_', datarandom_x_title=r'$\kappa \gamma_{X',
                    sigma_field='sigma', y_title="$\kappa\gamma$"),  # kg
        PlotDetails(t_field='<Map^2>', t_title=r'$\langle M_{ap}^2 \rangle$',
                    x_field='<Mx^2>', x_title=r'$\langle M_x^2\rangle$',
                    t_im_field='<MMx>(a)', t_im_title=r'$\langle MM_x \rangle(a)$',
                    x_im_field='<Mmx>(b)', x_im_title=r'$\langle MM_x \rangle(b)$',
                    sigma_field='sig_map', y_title="$M_{ap}^2$"),  # m2
        PlotDetails(t_field='<NMap>', t_title=r'$\langle NM_{ap} \rangle$',
                    x_field='<NMx>', x_title=r'$\langle NM_{x} \rangle$',
                    sigma_field='sig_nmap', y_title="$NM_{ap}$")  # nm or norm
        ]

    def makeCatalog(self, data, config=None, use_as_k=None, use_chip_coords=False):
        if data is None or isinstance(data, treecorr.Catalog):
            return data
        catalog_kwargs = {}
        fields = data.dtype.names
        if 'ra' in fields and 'dec' in fields:
            if not use_chip_coords:
                catalog_kwargs['ra'] = data['ra']
                catalog_kwargs['dec'] = data['dec']
            elif 'x' in fields and 'y' in fields:
                catalog_kwargs['x'] = data['x']
                catalog_kwargs['y'] = data['y']
            else:
                raise ValueError('Chip coordinates requested, but "x" and "y" fields not found '
                                 'in data')
        elif 'x' in fields and 'y' in fields:
            catalog_kwargs['x'] = data['x']
            catalog_kwargs['y'] = data['y']
        else:
            raise ValueError("Data must contain (ra,dec) or (x,y) in order to do correlation "
                             "function tests.")
        if 'g1' in fields and 'g2' in fields:
            catalog_kwargs['g1'] = data['g1']
            catalog_kwargs['g2'] = data['g2']
        if use_as_k:
            if use_as_k in fields:
                catalog_kwargs['k'] = data[use_as_k]
        elif 'k' in fields:
            catalog_kwargs['k'] = data['k']
        # Quirk of length-1 formatted arrays: the fields will be floats, not
        # arrays, which would break the Catalog init.
        try:
            len(data)
        except:
            if not hasattr(data, 'len') and isinstance(data, numpy.ndarray):
                for key in catalog_kwargs:
                    catalog_kwargs[key] = numpy.array([catalog_kwargs[key]])
        catalog_kwargs['config'] = config
        return treecorr.Catalog(**catalog_kwargs)

    def getCF(self, correlation_function_type, data, data2=None,
                    random=None, random2=None, use_as_k=None, use_chip_coords=False,
                    config=None, **kwargs):
        """
        Sets up and calls treecorr on the given set of data.

        The user needs to specify the type of correlation function requested.  The available types
        are:
            'nn': a 2-point correlation function
            'ng': a point-shear correlation function (eg galaxy-galaxy lensing)
            'gg': a shear-shear correlation function (eg cosmic shear)
            'nk': a point-scalar [such as convergence, hence k meaning "kappa"] correlation function
            'kk': a scalar-scalar correlation function
            'kg': a scalar-shear correlation function
            'm2': an aperture mass measurement
            'nm': an <N aperture mass> measurement
            'norm': 'nm' properly normalized by the average values of n and aperture mass to return
                    something like a correlation coefficient.
        More details can be found in the Readme.md for TreeCorr.

        Additionally, for the 'nn', 'ng', 'nk', 'nm' and 'norm' options, the user can pass a kwarg
        nn_statistic = 'compensated' or nn_statistic = 'true' (or similarly for 'ng' and 'nk';
        note that the 'nm' type checks the 'ng_statistic' kwarg and the 'norm' type checks the
        'nn_statistic' kwarg!).  For 'nn' and 'norm' correlation functions, 'compensated' is the
        Landy-Szalay estimator, while 'simple' is just (data/random - 1).  For the other kinds,
        'compensated' means the random-shear or random-kappa correlation function is subtracted
        from the data correlation function,  while 'simple' merely returns the data correlation
        function.  Again, the TreeCorr documentation contains more information.  The '*_statistic'
        kwarg will be ignored if it is passed for any other correlation function type.  The
        default is to use 'compensated' if randoms are present and 'simple' otherwise.

        This function accepts all (self-consistent) sets of data, data2, random, and random2.
        Including "data2" and possibly "random2" will return a cross-correlation; otherwise the
        program returns an autocorrelation.  "Random" keys are necessary for the 'nn' form of the
        correlation function, and can be used (but are not necessary) for 'ng', 'nk', and 'kg'.

        @param stile_args    The dict containing the parameters that control Stile's behavior
        @param correlation_function_type The type of correlation function ('nn', 'ng', 'gg', 'nk',
                             'k2', 'kg', 'm2', 'nm', 'norm') to request from TreeCorr--see above.
        @param data, data2, random, random2: NumPy arrays of data with fields using the field name
                             strings given in the stile.fieldNames dict.
        @param kwargs        Any other TreeCorr parameters (will silently supercede anything in
                             stile_args).
        @returns             a numpy array of the TreeCorr outputs.
        """
        import tempfile
        import os

        if not correlation_function_type in treecorr_func_dict:
            raise ValueError('Unknown correlation function type: %s'%correlation_function_type)

        handle, output_file = tempfile.mkstemp()

        # First, pull out the TreeCorr-relevant parameters from the stile_args dict, and add
        # anything passed as a kwarg to that dict.
        if (random and len(random)) or (random2 and len(random2)):
            treecorr_kwargs[correlation_function_type+'_statistic'] = \
                treecorr_kwargs.get(correlation_function_type+'_statistic', 'compensated')
        treecorr_kwargs = stile.treecorr_utils.PickTreeCorrKeys(config)
        treecorr_kwargs.update(stile.treecorr_utils.PickTreeCorrKeys(kwargs))
        treecorr.config.check_config(treecorr_kwargs, corr2_valid_params)

        if data is None:
            raise ValueError('Must include a data array!')
        if correlation_function_type == 'nn':
            if random is None or ((data2 is not None or random2 is not None) and not
                                  (data2 is not None and random2 is not None)):
                raise ValueError('Incorrect data types for correlation function: must have '
                                   'data and random, and random2 if data2.')
        elif correlation_function_type in ['gg', 'm2', 'kk']:
            if random or random2:
                print "Warning: randoms ignored for this correlation function type"
        elif correlation_function_type in ['ng', 'nm', 'nk']:
            if data2 is None:
                raise ValueError('Must include data2 for this correlation function type')
            if random2 is not None:
                print "Warning: random2 ignored for this correlation function type"
        elif correlation_function_type == 'norm':
            if data2 is None:
                raise ValueError('Must include data2 for this correlation function type')
            if random is None:
                raise ValueError('Must include random for this correlation function type')
            if random2 is None:
                print "Warning: random2 ignored for this correlation function type"
        elif correlation_function_type == 'kg':
            if data2 is None:
                raise ValueError('Must include data2 for this correlation function type')
            if random is not None or random2 is not None:
                print "Warning: randoms ignored for this correlation function type"

        data = self.makeCatalog(data, config=treecorr_kwargs, use_as_k=use_as_k,
                                      use_chip_coords=use_chip_coords)
        data2 = self.makeCatalog(data2, config=treecorr_kwargs, use_as_k=use_as_k,
                                        use_chip_coords=use_chip_coords)
        random = self.makeCatalog(random, config=treecorr_kwargs, use_as_k=use_as_k,
                                          use_chip_coords=use_chip_coords)
        random2 = self.makeCatalog(random2, config=treecorr_kwargs, use_as_k=use_as_k,
                                            use_chip_coords=use_chip_coords)

        treecorr_kwargs[correlation_function_type+'_file_name'] = output_file

        func = treecorr_func_dict[correlation_function_type](treecorr_kwargs)
        func.process(data, data2)
        if correlation_function_type in ['ng', 'nm', 'nk']:
            comp_stat = {'ng': 'ng', 'nm': 'ng', 'nk': 'nk'}  # which _statistic kwarg to check
            if treecorr_kwargs.get(comp_stat[correlation_function_type]+'_statistic',
               self.compensateDefault(data, data2, random, random2)) == 'compensated':
                func_random = treecorr_func_dict[correlation_function_type](treecorr_kwargs)
                func_random.process(random, data2)
            else:
                func_random = None
        elif correlation_function_type == 'norm':
            func_gg = treecorr_func_dict['gg'](treecorr_kwargs)
            func_gg.process(data2)
            func_dd = treecorr_func_dict['nn'](treecorr_kwargs)
            func_dd.process(data)
            func_rr = treecorr_func_dict['nn'](treecorr_kwargs)
            func_rr.process(data)
            if treecorr_kwargs.get('nn_statistic',
               self.compensateDefault(data, data2, random, random2, both=True)) == 'compensated':
                func_dr = treecorr_func_dict['nn'](treecorr_kwargs)
                func_dr.process(data, random)
            else:
                func_dr = None
        elif correlation_function_type == 'nn':
            func_random = treecorr_func_dict[correlation_function_type](treecorr_kwargs)
            if len(random2):
                func_random.process(random, random2)
            else:
                func_random.process(random)
            if not len(data2):
                func_rr = treecorr_func_dict['nn'](treecorr_kwargs)
                func_rr.process(data, random)
                if treecorr_kwargs.get(['nn_statistic'],
                   self.compensateDefault(data, data2, random, random2, both=True)
                   ) == 'compensated':
                    func_dr = treecorr_func_dict['nn'](treecorr_kwargs)
                    func_dr.process(data, random)
                    func_rd = None
                else:
                    func_dr = None
                    func_rd = None
            else:
                func_rr = treecorr_func_dict['nn'](treecorr_kwargs)
                func_rr.process(random, random2)
                if treecorr_kwargs.get(['nn_statistic'],
                   self.compensateDefault(data, data2, random, random2, both=True)
                   ) == 'compensated':
                    func_dr = treecorr_func_dict['nn'](treecorr_kwargs)
                    func_dr.process(data, random2)
                    func_rd = treecorr_func_dict['nn'](treecorr_kwargs)
                    func_rd.process(random, data2)
        else:
            func_random = None
        if correlation_function_type == 'm2':
            func.writeMapSq(output_file)
        elif correlation_function_type == 'nm':
            func.writeNMap(output_file, func_random)
        elif correlation_function_type == 'norm':
            func.writeNorm(output_file, func_gg, func_dd, func_rr, func_dr, func_rg)
        elif correlation_function_type == 'nn':
            func.write(output_file, func_rr, func_dr, func_rd)
        elif func_random:
            func.write(output_file, func_random)
        else:
            func.write(output_file)
        results = stile.ReadTreeCorrResultsFile(output_file)
        os.close(handle)
        os.remove(output_file)
        return results

    def compensateDefault(self, data, data2, random, random2, both=False):
        """
        Figure out if a compensated statistic can be used from the data present.  Keyword "both"
        indicates that both data sets if present must have randoms; the default, False, means only
        the first data set must have a random.
        """
        if not random or (random and not len(random)):  # No random
            return 'simple'
        elif both and data2 and len(data2):  # Second data set exists and must have a random
            if random2 and len(random2):
                return 'compensated'
            else:
                return 'simple'
        else:  # There's a random, and we can ignore 'both' since this is an autocorrelation
            return 'compensated'

    def plot(self, data, colors=['r', 'b'], log_yscale=False,
                   plot_bmode=True, plot_data_only=True, plot_random_only=True):
        """
        Plot the data returned from a CorrelationFunctionSysTest object.  This chooses some
        sensible defaults, but much of its behavior can be changed.

        @param data       The data returned from a CorrelationFunctionSysTest, as-is.
        @param colors     A tuple of 2 colors, used for the first and second lines on any given plot
        @param log_yscale Whether to use a logarithmic y-scale [default: False]
        @param plot_bmode Whether to plot the b-mode signal, if there is one [default: True]
        @param plot_data_only   Whether to plot the data-only correlation functions, if present
                                [default: True]
        @param plot_random_only Whether to plot the random-only correlation functions, if present
                                [default: True]
        @returns          A matplotlib Figure which may be written to a file with .savefig(), if
                          matplotlib can be imported; else None.
        """

        if not has_matplotlib:
            return None
        fields = data.dtype.names
        # Pick which radius measurement to use
        for t_r in ['<R>', 'R_nominal', 'R']:
            if t_r in fields:
                r = t_r
                break
        else:
            raise ValueError('No radius parameter found in data')

        # Logarithmic x-axes have stupid default ranges: fix this.
        rstep = data[r][1]/data[r][0]
        xlim = [min(data[r])/rstep, max(data[r])*rstep]
        # Check what kind of data is in the array that .plot() received.
        for plot_details in self.plot_details:
            # Pick the one the data contains and use it; break before trying the others.
            if plot_details.t_field in fields:
                pd = plot_details
                break
        else:
            raise ValueError("No valid y-values found in data")
        if log_yscale:
            yscale = 'log'
        else:
            yscale = 'linear'
        fig = plt.figure()
        fig.subplots_adjust(hspace=0)  # no space between stacked plots
        plt.subplots(sharex=True)  # share x-axes
        # Figure out how many plots you'll need--never more than 3, so we just use a stacked column.
        if pd.datarandom_t_field:
            plot_data_only &= pd.datarandom_t_field+'d' in fields
            plot_random_only &= pd.datarandom_t_field+'r' in fields
        if plot_bmode and pd.x_field and pd.t_im_field:
            nrows = 2
        elif pd.datarandom_t_field:
            nrows = 1 + plot_data_only + plot_random_only
        else:
            nrows = 1
        # Plot the first thing
        curr_plot = 0
        ax = fig.add_subplot(nrows, 1, 1)
        ax.errorbar(data[r], data[pd.t_field], yerr=data[pd.sigma_field], color=colors[0],
                    label=pd.t_title)
        if pd.x_title and plot_bmode:
            ax.errorbar(data[r], data[pd.x_field], yerr=data[pd.sigma_field], color=colors[1],
                        label=pd.x_title)
        elif pd.t_im_title:  # Plot y and y_im if not plotting yb (else it goes on a separate plot)
            ax.errorbar(data[r], data[pd.t_im_field], yerr=data[pd.sigma_field], color=colors[1],
                        label=pd.t_im_title)
        ax.set_xscale('log')
        ax.set_yscale(yscale)
        ax.set_xlim(xlim)
        ax.set_ylabel(pd.y_title)
        ax.legend()
        if pd.x_field and plot_bmode and pd.t_im_field:
            # Both yb and y_im: plot (y, yb) on one plot and (y_im, yb_im) on the other.
            ax = fig.add_subplot(nrows, 1, 2)
            ax.errorbar(data[r], data[pd.t_im_field], yerr=data[pd.sigma_field], color=colors[0],
                        label=pd.t_im_title)
            ax.errorbar(data[r], data[pd.x_im_field], yerr=data[pd.sigma_field], color=colors[1],
                        label=pd.x_im_title)
            ax.set_xscale('log')
            ax.set_yscale(yscale)
            ax.set_xlim(xlim)
            ax.set_ylabel(pd.y_title)
            ax.legend()
        if plot_data_only and pd.datarandom_t_field:  # Plot the data-only measurements if requested
            curr_plot += 1
            ax = fig.add_subplot(nrows, 1, 2)
            ax.errorbar(data[r], data[pd.datarandom_t_field+'d'], yerr=data[pd.sigma_field],
                        color=colors[0], label=pd.datarandom_t_title+'d}$')
            if plot_bmode and pd.datarandom_x_field:
                ax.errorbar(data[r], data[pd.datarandom_x_field+'d'], yerr=data[pd.sigma_field],
                        color=colors[1], label=pd.datarandom_x_title+'d}$')
            ax.set_xscale('log')
            ax.set_yscale(yscale)
            ax.set_xlim(xlim)
            ax.set_ylabel(pd.y_title)
            ax.legend()
        # Plot the randoms-only measurements if requested
        if plot_random_only and pd.datarandom_t_field:
            ax = fig.add_subplot(nrows, 1, nrows)
            ax.errorbar(data[r], data[pd.datarandom_t_field+'r'], yerr=data[pd.sigma_field],
                        color=colors[0], label=pd.datarandom_t_title+'r}$')
            if plot_bmode and pd.datarandom_x_field:
                ax.errorbar(data[r], data[pd.datarandom_x_field+'r'], yerr=data[pd.sigma_field],
                        color=colors[1], label=pd.datarandom_x_title+'r}$')
            ax.set_xscale('log')
            ax.set_yscale(yscale)
            ax.set_xlim(xlim)
            ax.set_ylabel(pd.y_title)
            ax.legend()
        ax.set_xlabel(r)
        return fig


class GalaxyShearSysTest(CorrelationFunctionSysTest):
    """
    Compute the tangential and cross shear around a set of real galaxies.
    """
    short_name = 'shear_around_galaxies'
    long_name = 'Shear of galaxies around real objects'
    objects_list = ['galaxy lens', 'galaxy']
    required_quantities = [('ra', 'dec'), ('ra', 'dec', 'g1', 'g2', 'w')]

    def __call__(self, data, data2=None, random=None, random2=None, config=None, **kwargs):
        return self.getCF('ng', data, data2, random, random2, config=config, **kwargs)

class BrightStarShearSysTest(CorrelationFunctionSysTest):
    """
    Compute the tangential and cross shear around a set of bright stars.
    """
    short_name = 'shear_around_bright_stars'
    long_name = 'Shear of galaxies around bright stars'
    objects_list = ['star bright', 'galaxy']
    required_quantities = [('ra', 'dec'), ('ra', 'dec', 'g1', 'g2', 'w')]

    def __call__(self, data, data2=None, random=None, random2=None, config=None, **kwargs):
        return self.getCF('ng', data, data2, random, random2, config=config, **kwargs)

class StarXGalaxyDensitySysTest(CorrelationFunctionSysTest):
    """
    Compute the number density of galaxies around stars.
    """
    short_name = 'star_x_galaxy_density'
    long_name = 'Density of galaxies around stars'
    objects_list = ['star', 'galaxy', 'star random', 'galaxy random']
    required_quantities = [('ra', 'dec'), ('ra', 'dec'), ('ra', 'dec'), ('ra', 'dec')]

    def __call__(self, data, data2=None, random=None, random2=None, config=None, **kwargs):
        return self.getCF('nn', data, data2, random, random2, config=config, **kwargs)

class StarXGalaxyShearSysTest(CorrelationFunctionSysTest):
    """
    Compute the cross-correlation of galaxy and star shapes.
    """
    short_name = 'star_x_galaxy_shear'
    long_name = 'Cross-correlation of galaxy and star shapes'
    objects_list = ['star', 'galaxy']
    required_quantities = [('ra', 'dec', 'g1', 'g2', 'w'), ('ra', 'dec', 'g1', 'g2', 'w')]

    def __call__(self, data, data2=None, random=None, random2=None, config=None, **kwargs):
        return self.getCF('gg', data, data2, random, random2, config=config, **kwargs)

class StarXStarShearSysTest(CorrelationFunctionSysTest):
    """
    Compute the auto-correlation of star shapes.
    """
    short_name = 'star_x_star_shear'
    long_name = 'Auto-correlation of star shapes'
    objects_list = ['star']
    required_quantities = [('ra', 'dec', 'g1', 'g2', 'w')]

    def __call__(self, data, data2=None, random=None, random2=None, config=None, **kwargs):
        return self.getCF('gg', data, data2, random, random2, config=config, **kwargs)

class StarXStarSizeResidualSysTest(CorrelationFunctionSysTest):
    """
    Compute the auto correlation of star-PSF size residuals.
    """
    short_name = 'star_x_star_size_residual'
    long_name = 'Auto-correlation of residual star sizes'
    objects_list = ['star PSF']
    required_quantities = [('ra', 'dec', 'sigma', 'psf_sigma')]
    def __call__(self, data, data2=None, random=None, random2=None, config=None, **kwargs):
        new_kwargs = kwargs.copy()
        new_kwargs['use_as_k'] = 'sigma'
        data_list = []
        for data_item in [data, data2, random, random2]:
            if data_item is not None:
                new_data = data_item.copy()
                new_data['sigma'] = (new_data['psf_sigma'] - new_data['sigma']
                                    )/new_data['psf_sigma']
                data_list.append(new_data)
            else:
                data_list.append(data_item)
        return self.getCF('kk', config=config, *data_list, **new_kwargs)


class Rho1SysTest(CorrelationFunctionSysTest):
    """
    Compute the auto-correlation of residual star shapes (star shapes - psf shapes).
    """
    short_name = 'rho1'
    long_name = 'Rho1 statistics (Auto-correlation of star-PSF shapes)'
    objects_list = ['star PSF']
    required_quantities = [('ra', 'dec', 'g1', 'g2', 'psf_g1', 'psf_g2', 'w')]

    def __call__(self, data, data2=None, random=None, random2=None, config=None, **kwargs):
        new_data = data.copy()
        new_data['g1'] = new_data['g1'] - new_data['psf_g1']
        new_data['g2'] = new_data['g2'] - new_data['psf_g2']
        if data2 is not None:
            new_data2 = data2.copy()
            new_data2['g1'] = new_data2['g1'] - new_data2['psf_g1']
            new_data2['g2'] = new_data2['g2'] - new_data2['psf_g2']
        else:
            new_data2 = data2
        if random is not None:
            new_random = random.copy()
            new_random['g1'] = new_random['g1'] - new_random['psf_g1']
            new_random['g2'] = new_random['g2'] - new_random['psf_g2']
        else:
            new_random = random
        if random2 is not None:
            new_random2 = random2.copy()
            new_random2['g1'] = new_random2['g1'] - new_random2['psf_g1']
            new_random2['g2'] = new_random2['g2'] - new_random2['psf_g2']
        else:
            new_random2 = random2
        return self.getCF('gg', new_data, new_data2, new_random, new_random2,
                          config=config, **kwargs)

class GalaxyDensityCorrelationSysTest(CorrelationFunctionSysTest):
    """
    Compute the galaxy position autocorrelations.
    """
    short_name = 'galaxy_density'
    long_name = 'Galaxy position autocorrelation'
    objects_list = ['galaxy', 'galaxy random']
    required_quantities = [('ra', 'dec'), ('ra', 'dec')]

    def __call__(self, data, data2=None, random=None, random2=None, config=None, **kwargs):
        return self.getCF('nn', data, data2, random, random2, config=config, **kwargs)

class StarDensityCorrelationSysTest(CorrelationFunctionSysTest):
    """
    Compute the star position autocorrelations.
    """
    short_name = 'star_density'
    long_name = 'Star position autocorrelation'
    objects_list = ['star', 'star random']
    required_quantities = [('ra', 'dec'), ('ra', 'dec')]

    def __call__(self, data, data2=None, random=None, random2=None, config=None, **kwargs):
        return self.getCF('nn', data, data2, random, random2, config=config, **kwargs)


class StatSysTest(SysTest):
    """
    A class for the Stile systematics tests that use basic statistical quantities. It uses NumPy
    routines for all the innards, and saves the results in a stile.stile_utils.Stats object (see
    stile_utils.py) that can carry around the information, print the results in a useful format,
    write to file, or (eventually) become an argument to plotting routines that might output some of
    the results on plots.

    One of the calculations it does is find the percentiles of the given quantity.  The percentile
    levels to use can be set when the StatSysTest is initialized, or when it is called.  These
    percentiles must be provided as an iterable (list, tuple, or NumPy array).

    The objects on which this systematics test is used should be either (a) a simple iterable like a
    list, tuple, or NumPy array, or (b) a structured NumPy array with fields.  In case (a), the
    dimensionality of the NumPy array is ignored, and statistics are calculated over all
    dimensions.  In case (b), the user must give a field name using the `field` keyword argument,
    either at initialization or when calling the test.

    For both the `percentile` and `field` arguments, the behavior is different if the keyword
    argument is used at the time of initialization or calling.  When used at the time of
    initialization, that value will be used for all future calls unless called with another value
    for those arguments.  However, the value of `percentile` and `field` for calls after that will
    revert back to the original value from the time of initialization.

    By default, the systematics tester will simply return a Stats object for the user.  However,
    calling it with `verbose=True` will result in the statistics being printed directly using the
    Stats.prettyPrint() function.

    Ordinarily, a StatSysTest object will throw an exception if asked to run on an array that has
    any Nans or infinite values.  The `ignore_bad` keyword (at the time when the StatSytTest is
    called, not initialized) changes this behavior so these bad values are quietly ignored.

    Options to consider adding in future: weighted sums and other weighted statistics; outlier
    rejection.
    """
    short_name = 'stats'
    long_name = 'Calculate basic statistics of a given quantity'

    def __init__(self, percentiles=[2.2, 16., 50., 84., 97.8], field=None):
        """Function to initialize a StatSysTest object.

        @param percentiles     The percentile levels at which to find the value of the input array
                               when called.  [default: [2.2, 16., 50., 84., 97.8].]
        @param field           The name of the field to use in a NumPy structured array / catalog.
                               [default: None, meaning we're using a simple array without field
                               names.]

        @returns the requested StatSysTest object.
        """
        self.percentiles = percentiles
        self.field = field

    def __call__(self, array, percentiles=None, field=None, verbose=False, ignore_bad=False):
        """Calling a StatSysTest with a given array argument as `array` will cause it to carry out
        all the statistics tests and populate a stile.Stats object with the results, which it
        returns to the user.

        @param array           The tuple, list, NumPy array, or structured NumPy array/catalog on
                               which to carry out the calculations.
        @param percentiles     The percentile levels to use for this particular calculation.
                               [default: None, meaning use whatever levels were defined when
                               initializing this StatSysTest object]
        @param field           The name of the field to use in a NumPy structured array / catalog.
                               [default: None, meaning use whatever field was defined when
                               initializing this StatSysTest object]
        @param verbose         If True, print the calculated statistics of the input `array` to
                               screen.  If False, silently return the Stats object. [default:
                               False.]
        @param ignore_bad      If True, search for values that are NaN or Inf, and remove them
                               before doing calculations.  [default: False.]

        @returns a stile.stile_utils.Stats object
        """
        # Set the percentile levels and field, if the user provided them.  Otherwise use what was
        # set up at the time of initialization.
        use_percentiles = percentiles if percentiles is not None else self.percentiles
        use_field = field if field is not None else self.field

        # Check to make sure that percentiles is iterable (list, numpy array, tuple, ...)
        if not hasattr(use_percentiles, '__iter__'):
            raise RuntimeError('List of percentiles is not an iterable (list, tuple, NumPy array)!')

        # Check types for input things and make sure it all makes sense, including consistency with
        # the field.  First of all, it should be iterable:
        if not hasattr(array, '__iter__'):
            raise RuntimeError('Input array is not an iterable (list, tuple, NumPy array)!')
        # If it's a multi-dimensional NumPy array, tuple, or list, we don't care - the functions
        # we'll use below will simply work as if it's a 1d NumPy array, collapsing all rows of a
        # multi-dimensional array implicitly.  The only thing we have to worry about is if this is
        # really a structured catalog.  The cases to check are:
        # (a) Is it a structured catalog?  If so, we must have some value for `use_field` that is
        #     not None and that is in the catalog.  We can check the values in the catalog using
        #     array.dtype.field.keys(), which returns a list of the field names.
        # (b) Is `use_field` set, but this is not a catalog?  If so, we'll issue a warning (not
        #     exception!) and venture bravely onwards using the entire array, leaving it to the user
        #     to decide if they are okay with that.
        # We begin with taking care of case (a).  Just be careful not to modify input.
        use_array = numpy.array(array)
        if use_array.dtype.fields is not None:
            # It's a catalog, not a simple array
            if use_field is None:
                raise RuntimeError('StatSysTest called on a catalog without specifying a field!')
            if use_field not in use_array.dtype.fields.keys():
                raise RuntimeError('Field %s is not in this catalog, which contains %s!'%
                                   (use_field, use_array.dtype.fields.keys()))
            # Select the appropriate field for this catalog.
            use_array = use_array[use_field]
        # Now take care of case (b):
        elif use_array.dtype.fields is None and use_field is not None:
            import warnings
            warnings.warn('Field is selected, but input array is not a catalog! '
                          'Ignoring field choice and continuing')

        # Reject NaN / Inf values, if requested to do so.
        if ignore_bad:
            cond = numpy.logical_and.reduce(
                [numpy.isnan(use_array) == False,
                 numpy.isinf(use_array) == False]
                )
            use_array = use_array[cond]
            if len(use_array) == 0:
                raise RuntimeError("No good entries left to use after excluding bad values!")

        # Create the output object, a stile.Stats() object.  We gave to tell it which simple
        # statistics to calculate.  If we want to change this list, we need to change both the
        # `simple_stats` list below, and the code afterwards that calculates and populates the
        # `result` Stats object with the statistics.  (By default it always does percentiles, though
        # we could choose to change the percentile levels.)  Also note that if we want things like
        # skewness and kurtosis, we either need to calculate them directly or use scipy, since numpy
        # does not include those.  For now we use a try/except block to import scipy and calculate
        # those values if possible, but silently ignore the import failure if scipy is not
        # available.
        try:
            import scipy.stats
            simple_stats = ['min', 'max', 'median', 'mad', 'mean', 'stddev', 'variance', 'N',
                          'skew', 'kurtosis']
        except ImportError:
            simple_stats = ['min', 'max', 'median', 'mad', 'mean', 'stddev', 'variance', 'N']

        result = stile.stile_utils.Stats(simple_stats=simple_stats)

        # Populate the basic entries, like median, mean, standard deviation, etc.
        result.min = numpy.min(use_array)
        # Now do a check for NaN / inf, and raise an exception.
        if numpy.isnan(result.min) or numpy.isinf(result.min):
            raise RuntimeError("NaN or Inf values detected in input array!")
        result.max = numpy.max(use_array)
        # To get the length, be careful: multi-dimensional arrays need flattening!
        if hasattr(use_array, 'dtype'):
            result.N = len(use_array.flatten())
        else:
            result.N = len(use_array)
        result.median = numpy.median(use_array)
        result.mad = numpy.median(numpy.abs(use_array - result.median))
        result.stddev = numpy.std(use_array)
        result.variance = numpy.var(use_array)
        result.mean = numpy.mean(use_array)

        if 'skew' in simple_stats:
            # We were able to import SciPy, so calculate skewness and kurtosis.
            result.skew = scipy.stats.skew(use_array)
            result.kurtosis = scipy.stats.kurtosis(use_array)

        # Populate the percentiles and values.
        result.percentiles = use_percentiles
        result.values = numpy.percentile(use_array, use_percentiles)

        # Print, if verbose=True.
        if verbose:
            print result.__str__()

        # Return.
        return result

class WhiskerPlotSysTest(SysTest):
    short_name = 'whiskerplot'
    """
    A base class for Stile systematics tests that generate whisker plots. This implements the class
    method whiskerPlot. Every child class of WhiskerPlotSysTest should use
    WhiskerPlotSysTest.whiskerPlot through __call__. See the docstring for
    WhiskerPlotSysTest.whiskerPlot for information on how to write further tests using it.
    """

    def whiskerPlot(self, x, y, g1, g2, size=None, linewidth=0.01, scale=None,
                    keylength=0.05, figsize=None, xlabel=None, ylabel=None,
                    size_label=None, xlim=None, ylim=None, equal_axis=False):
        """
        Draw a whisker plot and return a `matplotlib.figure.Figure` object.
        This method has a bunch of options for controlling the appearance of a plot, which are
        explained below. To implement a child class of WhiskerPlotSysTest, call whiskerPlot within
        __call__ of the child class and return the `matplotlib.figure.Figure` that whiskerPlot
        returns.
        @param x               The tuple, list, or NumPy array for the x-position of objects.
        @param y               The tuple, list, or NumPy array for the y-position of objects.
        @param g1              The tuple, list, or Numpy array for the 1st ellipticity component
                               of objects.
        @param g2              The tuple, list, or Numpy array for the 2nd ellipticity component
                               of objects.
        @param size            The tuple, list, or Numpy array for the size of objects. The size
                               information is shown as color gradation.
                               [default: None, meaning do not show the size information]
        @param linewidth       Width of whiskers in units of inches.
                               [default: 0.01]
        @param scale           Data units per inch for the whiskers; a smaller scale is a longer
                               whisker.
                               [default: None, meaning follow the default autoscaling algorithm from
                               matplotlib]
        @param keylength       Length of a key.
                               [default: 0.05]
        @param figsize         Size of a figure (x, y) in units of inches.
                               [default: None, meaning use the default value of matplotlib]
        @param xlabel          The x-axis label.
                               [default: None, meaning do not show a label for the x-axis]
        @param ylabel          The y-axis label.
                               [default: None, meaning do not show a label for the y-axis]
        @param size_label      The label for `size`, which is shown at the right of the color bar.
                               [default: None, meaning do not show a size label]
        @param xlim            Limits of x-axis (min, max).
                               [default: None, meaning do not set any limits for x]
        @param ylim            Limits of y-axis (min, max).
                               [default: None, meaning do not set any limits for y]
        @equal_axis            If True, force equal scaling for the x and y axes (distance between
                               ticks of the same numerical values are equal on the x and y axes).
                               [default: False]
        @returns a matplotlib.figure.Figure object.
        """
        fig = plt.figure(figsize=figsize)
        ax = fig.add_subplot(1, 1, 1)

        # mask data with nan
        sel = numpy.logical_and.reduce(
            [numpy.isnan(x) == False, numpy.isnan(y) == False,
             numpy.isnan(g1) == False, numpy.isnan(g2) == False])
        sel = numpy.logical_and(sel, numpy.isnan(size) == False) if size is not None else sel
        x = x[sel]
        y = y[sel]
        g1 = g1[sel]
        g2 = g2[sel]
        size = size[sel] if size is not None else size

        # plot
        g = numpy.sqrt(g1*g1+g2*g2)
        theta = numpy.arctan2(g2, g1)/2
        gx = g * numpy.cos(theta)
        gy = g * numpy.sin(theta)
        if size is None:
            q = ax.quiver(x, y, gx, gy, units='inches',
                          headwidth=0., headlength=0., headaxislength=0.,
                          pivot='middle', width=linewidth,
                          scale=scale)
        else:
            q = ax.quiver(x, y, gx, gy, size, units='inches',
                          headwidth=0., headlength=0., headaxislength=0.,
                          pivot='middle', width=linewidth,
                          scale=scale)
            cb = fig.colorbar(q)
            if size_label is not None:
                cb.set_label(size_label)

        qk = plt.quiverkey(q, 0.5, 0.92, keylength, r'$g= %s$' % str(keylength), labelpos='W')
        if xlabel is not None:
            ax.set_xlabel(xlabel)
        if ylabel is not None:
            ax.set_ylabel(ylabel)
        if equal_axis:
            ax.axis('equal')
        if xlim is not None:
            ax.set_xlim(*xlim)
        if ylim is not None:
            ax.set_ylim(*ylim)
        return fig

    def getData(self):
        return self.data


class WhiskerPlotStarSysTest(WhiskerPlotSysTest):
    short_name = 'whiskerplot_star'
    long_name = 'Make a Whisker plot of stars'
    objects_list = ['star PSF']
    required_quantities = [('x', 'y', 'g1', 'g2', 'sigma')]

    def __call__(self, array, linewidth=0.01, scale=None, figsize=None,
                 xlim=None, ylim=None):
        if 'CCD' in array.dtype.names:
            fields = list(self.required_quantities[0]) + ['CCD']
        else:
            fields = list(self.required_quantities[0])
        self.data = numpy.rec.fromarrays([array[field] for field in fields], names=fields)
        return self.whiskerPlot(array['x'], array['y'], array['g1'], array['g2'], array['sigma'],
                                linewidth=linewidth, scale=scale, figsize=figsize,
                                xlabel=r'$x$ [pixel]', ylabel=r'$y$ [pixel]',
                                size_label=r'$\sigma$ [pixel]',
                                xlim=xlim, ylim=ylim, equal_axis=True)


class WhiskerPlotPSFSysTest(WhiskerPlotSysTest):
    short_name = 'whiskerplot_psf'
    long_name = 'Make a Whisker plot of PSFs'
    objects_list = ['star PSF']
    required_quantities = [('x', 'y', 'psf_g1', 'psf_g2', 'psf_sigma')]

    def __call__(self, array, linewidth=0.01, scale=None, figsize=None,
                 xlim=None, ylim=None):
        if 'CCD' in array.dtype.names:
            fields = list(self.required_quantities[0]) + ['CCD']
        else:
            fields = list(self.required_quantities[0])
        self.data = numpy.rec.fromarrays([array[field] for field in fields], names=fields)
        return self.whiskerPlot(array['x'], array['y'], array['psf_g1'], array['psf_g2'],
                                array['psf_sigma'], linewidth=linewidth, scale=scale,
                                figsize=figsize, xlabel=r'$x$ [pixel]', ylabel=r'$y$ [pixel]',
                                size_label=r'$\sigma$ [pixel]',
                                xlim=xlim, ylim=ylim, equal_axis=True)


class WhiskerPlotResidualSysTest(WhiskerPlotSysTest):
    short_name = 'whiskerplot_residual'
    long_name = 'Make a Whisker plot of residuals'
    objects_list = ['star PSF']
    required_quantities = [('x', 'y', 'g1', 'g2', 'sigma', 'psf_g1', 'psf_g2', 'psf_sigma')]

    def __call__(self, array, linewidth=0.01, scale=None, figsize=None,
                 xlim=None, ylim=None):
        data = [array['x'], array['y'], array['g1'] - array['psf_g1'],
                array['g2'] - array['psf_g2'], array['sigma'] - array['psf_sigma']]
        fields = ['x', 'y', 'g1-psf_g1', 'g2-psf_g2', 'sigma-psf_sigma']
        if 'CCD' in array.dtype.names:
            data += [array['CCD']]
            fields += ['CCD']
        self.data = numpy.rec.fromarrays(data, names=fields)
        return self.whiskerPlot(array['x'], array['y'], array['g1'] - array['psf_g1'],
                                array['g2'] - array['psf_g2'], array['sigma'] - array['psf_sigma'],
                                linewidth=linewidth, scale=scale,
                                figsize=figsize, xlabel=r'$x$ [pixel]', ylabel=r'$y$ [pixel]',
                                size_label=r'$\sigma$ [pixel]',
                                xlim=xlim, ylim=ylim, equal_axis=True)

class ScatterPlotSysTest(SysTest):
    short_name = 'scatterplot'
    """
    A base class for Stile systematics tests that generate scatter plots. This implements the class
    method scatterPlot. Every child class of ScatterPlotSysTest should use
    ScatterPlotSysTest.scatterPlot through __call__. See the docstring for
    ScatterPlotSysTest.scatterPlot for information on how to write further tests using it.
    """

    def __call__(self, array, x_field, y_field, yerr_field, z_field=None, residual=False,
                 per_ccd_stat=None, xlabel=None, ylabel=None, zlabel=None, color="",
                 lim=None, equal_axis=False, linear_regression=False, reference_line=None):
        """
        Draw a scatter plot and return a `matplotlib.figure.Figure` object.
        This method has a bunch of options for controlling appearance of a plot, which is
        explained below. To implement a child class of ScatterPlotSysTest, call scatterPlot within
        __call__ of the child class and return `matplotlib.figure.Figure` that scatterPlot returns.
        @param array           A structured NumPy array which contains data to be plotted.
        @param x_field         The name of the field in `array` to be used for x.
        @param y_field         The name of the field in `array` to be used for y.
        @param yerr_field      The name of the field in `array` to be used for y error.
        @param z_field         The name of the field in `array` to be used for z, which appears as
                               the colors of scattered points.
                               [default: None, meaning there is no additional quantity]
        @param residual        Show residual between x and y on the y-axis.
                               [default: False, meaning y value itself is on the y-axis]
        @param per_ccd_stat    Which statistics (median, mean, or None) to be calculated within
                               each CCD.
                               [default: None, meaning no statistics are calculated]
        @param xlabel          The label for the x-axis.
                               [default: None, meaning do not show a label on the x-axis]
        @param ylabel          The label for the y-axis.
                               [default: None, meaning do not show a label on the y-axis]
        @param zlabel          The label for the z values which appears at the side of the color
                               bar.
                               [default: None, meaning do not show a label of z values]
        @param color           The color of scattered points. This color is also applied to
                               linear regression if argument `linear_regression` is True. This
                               parameter is ignored when z is not None. In this case, the
                               color of linear regression is set to blue.
                               [default: None, meaning follow a matplotlib's default color]
        @param lim             The limit of the axes. This can be specified explicitly by
                               using tuples such as ((xmin, xmax), (ymin, ymax)).
                               If one passes float p, this routine calculates the p%-percentile
                               around the median for each axis.
                               [default: None, meaning do not set any limits]
        @equal_axis            If True, force ticks of the x-axis and y-axis equal to each other.
                               [default: False]
        @linear_regression     If True, perform linear regression for x and y and plot a
                               regression line. If yerr is not None, perform the linear
                               regression incorporating the error into the standard chi^2
                               and plot a regression line with a 1-sigma allowed region.
                               [default: False]
        @reference_line        Draw a reference line. If reference_line == 'one-to-one', x=y
                               is drawn. If reference_line == 'zero', y=0 is drawn.
                               A user-specific function can be used by passing an object which
                               has an attribute '__call__' and returns a 1-d Numpy array.
        @returns               a matplotlib.figure.Figure object
        """
        if per_ccd_stat:
            if z_field is None:
                z = None
                x, y, yerr = self.getStatisticsPerCCD(array['CCD'], array[x_field],
                                                      array[y_field], yerr=array[yerr_field],
                                                      stat=per_ccd_stat)
                self.data = numpy.rec.fromarrays([list(set(array['CCD'])), x,
                                                  y, yerr],
                                                 names=['ccd',
                                                        x_field,
                                                        y_field,
                                                        yerr_field])
            else:
                x, y, yerr, z = self.getStatisticsPerCCD(array['CCD'], array[x_field],
                                                      array[y_field], yerr=array[yerr_field],
                                                      z=array[z_field], stat=per_ccd_stat)
                self.data = numpy.rec.fromarrays([list(set(array['CCD'])), x,
                                                  y, yerr, zz],
                                                 names=['ccd',
                                                        x_field,
                                                        y_field,
                                                        yerr_field,
                                                        z_field])
        else:
            if z_field is None:
                z = None
                x, y, yerr = array[x_field], array[y_field], array[yerr_field]
                self.data = numpy.rec.fromarrays([x, y, yerr],
                                                 names=[x_field,
                                                        y_field,
                                                        yerr_field])
            else:
                x, y, yerr, z = array[x_field], array[y_field], array[yerr_field], array[z_field]
                self.data = numpy.rec.fromarrays([x, y, yerr, z],
                                                 names=[x_field,
                                                        y_field,
                                                        yerr_field,
                                                        z_field])
        y = y-x if residual else y
        return self.scatterPlot(x, y, yerr, z,
                                xlabel=xlabel, ylabel=ylabel,
                                color=color, lim=lim, equal_axis=False,
                                linear_regression=True, reference_line=reference_line)

    def getData(self):
        """
        Returns data used for scatter plot.
        @returns stile_utils.FormatArray object
        """

        return self.data

    def scatterPlot(self, x, y, yerr=None, z=None, xlabel=None, ylabel=None, zlabel=None, color="",
                    lim=None, equal_axis=False, linear_regression=False, reference_line=None):
        """
        Draw a scatter plot and return a `matplotlib.figure.Figure` object.
        This method has a bunch of options for controlling appearance of a plot, which is
        explained below. To implement a child class of ScatterPlotSysTest, call scatterPlot within
        __call__ of the child class and return `matplotlib.figure.Figure` that scatterPlot returns.
        @param x               The tuple, list, or NumPy array for x-axis.
        @param y               The tuple, list, or NumPy array for y-axis.
        @param yerr            The tuple, list, or Numpy array for error of the y values.
                               [default: None, meaning do not plot an error]
        @param z               The tuple, list, or Numpy array for an additional quantitiy
                               which appears as colors of scattered points.
                               [default: None, meaning there is no additional quantity]
        @param xlabel          The label of x-axis.
                               [default: None, meaning do not show a label of x-axis]
        @param ylabel          The label of y-axis.
                               [default: None, meaning do not show a label of y-axis]
        @param zlabel          The label of z values which appears at the side of color bar.
                               [default: None, meaning do not show a label of z values]
        @param color           The color of scattered points. This color is also applied to linear
                               regression if argument `linear_regression` is True. This parameter is
                               ignored when z is not None. In this case, the color of linear
                               regression is set to blue.
                               [default: None, meaning follow a matplotlib's default color]
        @param lim             The limit of axis. This can be specified explicitly by
                               using tuples such as ((xmin, xmax), (ymin, ymax)).
                               If one passes float p, it calculate p%-percentile around median
                               for each of x-axis and y-axis.
                               [default: None, meaning do not set any limits]
        @param equal_axis      If True, force ticks of x-axis and y-axis equal to each other.
                               [default: False]
        @param linear_regression  If True, perform linear regression for x and y and plot a regression
                               line. If yerr is not None, perform the linear regression with
                               incorporating the error into the standard chi^2 and plot
                               a regression line with a 1-sigma allowed region.
                               [default: False]
        @param reference_line  Draw a reference line. If reference_line == 'one-to-one', x=y is
                               drawn. If reference_line == 'zero', y=0 id drawn. A user-specific
                               function can be used by passing an object which has an attribute
                               '__call__' and returns a 1-d Numpy array.
        @returns                a matplotlib.figure.Figure object
        """
        fig = plt.figure()
        ax = fig.add_subplot(1, 1, 1)

        # mask data with nan. Emit a warning if an array has nan in it.
        x_isnan = numpy.isnan(x)
        y_isnan = numpy.isnan(y)
        import warnings
        if numpy.sum(x_isnan) != 0:
            warnings.warn('There are %s nans in x, out of %s.' % (numpy.sum(x_isnan), len(x_isnan)))
        if numpy.sum(y_isnan) != 0:
            warnings.warn('There are %s nans in y, out of %s.' % (numpy.sum(y_isnan), len(y_isnan)))
        sel = numpy.logical_and(numpy.invert(x_isnan), numpy.invert(y_isnan))
        if yerr is not None:
            yerr_isnan = numpy.isnan(yerr)
            if numpy.sum(yerr_isnan) != 0:
                warnings.warn('There are %s nans in yerr, out of %s.'
                             % (numpy.sum(yerr_isnan), len(yerr_isnan)))
            sel = numpy.logical_and(sel, numpy.invert(yerr_isnan))
        if z is not None:
            z_isnan = numpy.isnan(z)
            if numpy.sum(z_isnan) != 0:
                warnings.warn('There are %s nans in z, out of %s.'
                             % (numpy.sum(z_isnan), len(z_isnan)))
            sel = numpy.logical_and(sel, numpy.invert(z_isnan))
        x = x[sel]
        y = y[sel]
        yerr = yerr[sel] if yerr is not None else None
        z = z[sel] if z is not None else None

        # load axis limits if argument lim is ((xmin, xmax), (ymin, ymax))
        if isinstance(lim, tuple):
            xlim = lim[0]
            ylim = lim[1]

        # calculate n-sigma limits around mean if lim is float
        elif isinstance(lim, float):
            p = lim
            xlim = (numpy.percentile(x, 50.-0.5*p), numpy.percentile(x, 50.+0.5*p))
            ylim = (numpy.percentile(y, 50.-0.5*p), numpy.percentile(y, 50.+0.5*p))
        # in other cases (except for the default value None), raise an exception
        elif lim is not None:
            raise TypeError('lim should be ((xmin, xmax), (ymin, ymax)) or'
                            '`float` to indicate p%-percentile around median.')
        else:
            # Even if lim = None, we want to set limits. Limits set by matplotlib looks uneven
            # probably because it seems to pick round numbers for the endpoints (eg -0.2 and 0.2).
            xlim = (numpy.min(x)-0.05*(numpy.max(x)-numpy.min(x)),
                    numpy.max(x)+0.05*(numpy.max(x)-numpy.min(x)))
            # We apply the same thing to y. However, when y has error, setting the limit may cut out
            # error, so we just leave it.
            if yerr is None:
                ylim = (numpy.min(y)-0.05*(numpy.max(y)-numpy.min(y)),
                        numpy.max(y)+0.05*(numpy.max(y)-numpy.min(y)))
            else:
                ylim = None

        # plot
        if z is None:
            if yerr is None:
                p = ax.plot(x, y, ".%s" % color)
            else:
                p = ax.errorbar(x, y, yerr, fmt=".%s" % color)
            # store color for latter use
            used_color = p[0].get_color()
        else:
            if yerr is not None:
                plt.errorbar(x, y, yerr=yerr, linestyle="None", color="k", zorder=0)
            plt.scatter(x, y, c=z, zorder=1)
            cb = plt.colorbar()
            used_color = "b"

        # make axes ticks equal to each other if specified
        if equal_axis:
            ax.axis("equal")

        # set axis limits if specified
        if xlim is not None:
            ax.set_xlim(*xlim)
        if ylim is not None:
            ax.set_ylim(*ylim)

        # set up x value for linear regression or a reference line
        if linear_regression or reference_line is not None:
            # set x limits of a regression line.
            # If equal_axis is False, just use x limits set to axis.
            if not equal_axis:
                xlimtmp = ax.get_xlim()
            # If equal_axis is True, x limits may not reflect an actual limit of a plot,e.g., if
            # y limits are wider than x limits, an actual limit along the x-axis becomes wider
            # than what we specified although a value tied to a matplotlib.axes object remains
            # the same, which can result in a regression line truncated in smaller range along
            # x-axis if we simply use ax.get_xlim() to the regression line. To avoid this,
            # take a wider range between x limits and y limits, and set this range to
            # the x limit of a regression line.
            else:
                d = numpy.max([ax.get_xlim()[1] - ax.get_xlim()[0],
                               ax.get_ylim()[1] - ax.get_ylim()[0]])
                xlimtmp = [numpy.average(x)-0.5*d, numpy.average(x)+0.5*d]
            xtmp = numpy.linspace(*xlimtmp)

        # perform linear regression if specified
        if linear_regression:
            if yerr is None:
                m, c = self.linearRegression(x, y)
                ax.plot(xtmp, m*xtmp+c, "--%s" % used_color)
            else:
                m, c, cov_m, cov_c, cov_mc = self.linearRegression(x, y, err=yerr)
                ax.plot(xtmp, m*xtmp+c, "--%s" % used_color)
                y = m*xtmp+c
                # calculate yerr using the covariance
                yerr = numpy.sqrt(xtmp**2*cov_m + 2.*xtmp*cov_mc + cov_c)
                ax.fill_between(xtmp, y-yerr, y+yerr, facecolor=used_color,
                                edgecolor=used_color, alpha=0.5)
                ax.annotate(r"$m=%.4f\pm%.4f$" %(m, numpy.sqrt(cov_m))+"\n"+
                            r"$c=%.4f\pm%.4f$" %(c, numpy.sqrt(cov_c)), xy=(0.75, 0.05),
                            xycoords='axes fraction')

        # draw a reference line
        if reference_line is not None:
            if isinstance(reference_line, str):
                if reference_line == "one-to-one":
                    ax.plot(xtmp, xtmp, "--k")
                elif reference_line == "zero":
                    ax.plot(xtmp, numpy.zeros(xtmp.shape), "--k")
            elif hasattr(reference_line, '__call__'):
                y = reference_line(xtmp)
                if len(numpy.array(y).shape) != 1 or len(y) != len(xtmp):
                    raise TypeError('an object for reference_line should return a 1-d array whose'
                                    'size is the same as input')
                ax.plot(xtmp, y, "--k")
            else:
                raise TypeError("reference_line should be str 'one-to-one' or 'zero',"
                                "or an object which has atttibute '__call__'.")

        # set axis labels if specified
        if xlabel is not None:
            ax.set_xlabel(xlabel)
        if ylabel is not None:
            ax.set_ylabel(ylabel)
        if zlabel is not None:
            cb.set_label(zlabel)

        fig.tight_layout()

        return fig

    def linearRegression(self, x, y, err=None):
        """
        Perform linear regression (y=mx+c). If error is given, it returns covariance.
        @param x               NumPy array for x.
        @param y               NumPy array for y.
        @param err             Numpy array for y error.
                               [default: None, meaning do not consider y error]
        @returns               m, c. If err is not None, m, c, cov_m, cov_c, cov_mc.
        """

        e = numpy.ones(x.shape) if err is None else err
        S = numpy.sum(1./e**2)
        Sx = numpy.sum(x/e**2)
        Sy = numpy.sum(y/e**2)
        Sxx = numpy.sum(x**2/e**2)
        Sxy = numpy.sum(x*y/e**2)
        Delta = S*Sxx - Sx**2
        m = (S*Sxy-Sx*Sy)/Delta
        c = (Sxx*Sy-Sx*Sxy)/Delta
        if err is None:
            return m, c
        else:
            cov_m = S/Delta
            cov_c = Sxx/Delta
            cov_mc = -Sx/Delta
            return m, c, cov_m, cov_c, cov_mc

    def getStatisticsPerCCD(self, ccds, x, y, yerr=None, z=None, stat="median"):
        """
        Calculate median or mean for x and y (and z if specified) for each ccd.
        @param ccds       NumPy array for ccds, an array in which each element indicates
                          ccd id of each data point.
        @param x          NumPy array for x.
        @param y          NumPy array for y.
        @param yerr       Numpy array for y error.
                          [default: None, meaning do not consider y error]
        @param z          NumPy array for z.
                          [default: None, meaning do not statistics for z]
        @returns          x_ave, y_ave, y_ave_std.
        """
        if stat == "mean":
            x_ave = numpy.array([numpy.average(x[ccds == ccd])
                                 for ccd in set(ccds)])
            if yerr is None:
                y_ave = numpy.array([numpy.average(y[ccds == ccd])
                                     for ccd in set(ccds)])
                y_ave_std = numpy.array([numpy.std(y[ccds == ccd])/
                                         numpy.sqrt(len(y[ccds == ccd]))
                                         for ccd in set(ccds)])
            # calculate y and its std under the inverse variance weight if yerr is given
            else:
                y_ave = numpy.array([numpy.sum(y[ccds == ccd]/
                                               yerr[ccds == ccd]**2)/
                                     numpy.sum(1./yerr[ccds == ccd]**2)
                                     for ccd in set(ccds)])
                y_ave_std = numpy.array([numpy.sqrt(1./numpy.sum(1./yerr[ccds == ccd]**2
                                                                 ))
                                         for ccd in set(ccds)])
            if z is not None:
                z_ave = numpy.array([numpy.average(z[ccds == ccd])
                                     for ccd in set(ccds)])
                return x_ave, y_ave, y_ave_std, z_ave
            else:
                return x_ave, y_ave, y_ave_std
        elif stat == "median":
            x_med = numpy.array([numpy.median(x[ccds == ccd])
                                 for ccd in set(ccds)])
            y_med = numpy.array([numpy.median(y[ccds == ccd])
                                 for ccd in set(ccds)])
            y_med_std = numpy.array([numpy.sqrt(numpy.pi/2.)*numpy.std(y[ccds == ccd])
                                     /numpy.sqrt(len(y[ccds == ccd]))
                                     for ccd in set(ccds)])
            if z is not None:
                z_med = numpy.array([numpy.median(z[ccds == ccd])
                                     for ccd in set(ccds)])
                return x_med, y_med, y_med_std, z_med
            else:
                return x_med, y_med, y_med_std
        else:
            raise ValueError('stat should be mean or median.')


class ScatterPlotStarVsPSFG1SysTest(ScatterPlotSysTest):
    short_name = 'scatterplot_star_vs_psf_g1'
    long_name = 'Make a scatter plot of star g1 vs psf g1'
    objects_list = ['star PSF']
    required_quantities = [('g1', 'g1_err', 'psf_g1')]

    def __call__(self, array, per_ccd_stat=None, color='', lim=None):
        return super(ScatterPlotStarVsPSFG1SysTest,
                     self).__call__(array, 'psf_g1', 'g1', 'g1_err', residual=False,
                                    per_ccd_stat=per_ccd_stat, xlabel=r'$g^{\rm PSF}_1$',
                                    ylabel=r'$g^{\rm star}_1$', color=color, lim=lim,
                                    equal_axis=False, linear_regression=True,
                                    reference_line='one-to-one')


class ScatterPlotStarVsPSFG2SysTest(ScatterPlotSysTest):
    short_name = 'scatterplot_star_vs_psf_g2'
    long_name = 'Make a scatter plot of star g2 vs psf g2'
    objects_list = ['star PSF']
    required_quantities = [('g2', 'g2_err', 'psf_g2')]

    def __call__(self, array, per_ccd_stat=None, color='', lim=None):
        return super(ScatterPlotStarVsPSFG2SysTest,
                     self).__call__(array, 'psf_g2', 'g2', 'g2_err', residual=False,
                                    per_ccd_stat=per_ccd_stat, xlabel=r'$g^{\rm PSF}_2$',
                                    ylabel=r'$g^{\rm star}_2$', color=color, lim=lim,
                                    equal_axis=False, linear_regression=True,
                                    reference_line='one-to-one')


class ScatterPlotStarVsPSFSigmaSysTest(ScatterPlotSysTest):
    short_name = 'scatterplot_star_vs_psf_sigma'
    long_name = 'Make a scatter plot of star sigma vs psf sigma'
    objects_list = ['star PSF']
    required_quantities = [('sigma', 'sigma_err', 'psf_sigma')]

    def __call__(self, array, per_ccd_stat=None, color='', lim=None):
        return super(ScatterPlotStarVsPSFSigmaSysTest,
                     self).__call__(array, 'psf_sigma', 'sigma', 'sigma_err', residual=False,
                                    per_ccd_stat=per_ccd_stat,
                                    xlabel=r'$\sigma^{\rm PSF}$ [arcsec]',
                                    ylabel=r'$\sigma^{\rm star}$ [arcsec]',
                                    color=color, lim=lim, equal_axis=False,
                                    linear_regression=True, reference_line='one-to-one')


class ScatterPlotResidualVsPSFG1SysTest(ScatterPlotSysTest):
    short_name = 'scatterplot_residual_vs_psf_g1'
    long_name = 'Make a scatter plot of residual g1 vs psf g1'
    objects_list = ['star PSF']
    required_quantities = [('g1', 'g1_err', 'psf_g1')]

    def __call__(self, array, per_ccd_stat=None, color='', lim=None):
        return super(ScatterPlotResidualVsPSFG1SysTest,
                     self).__call__(array, 'psf_g1', 'g1', 'g1_err', residual=True,
                                    per_ccd_stat=per_ccd_stat, xlabel=r'$g^{\rm PSF}_1$',
                                    ylabel=r'$g^{\rm star}_1 - g^{\rm PSF}_1$',
                                    color=color, lim=lim, equal_axis=False,
                                    linear_regression=True, reference_line='zero')


class ScatterPlotResidualVsPSFG2SysTest(ScatterPlotSysTest):
    short_name = 'scatterplot_residual_vs_psf_g2'
    long_name = 'Make a scatter plot of residual g2 vs psf g2'
    objects_list = ['star PSF']
    required_quantities = [('g2', 'g2_err', 'psf_g2')]

    def __call__(self, array, per_ccd_stat=None, color='', lim=None):
        return super(ScatterPlotResidualVsPSFG2SysTest,
                     self).__call__(array, 'psf_g2', 'g2', 'g2_err', residual=True,
                                    per_ccd_stat=per_ccd_stat, xlabel=r'$g^{\rm PSF}_2$',
                                    ylabel=r'$g^{\rm star}_2 - g^{\rm PSF}_2$',
                                    color=color, lim=lim, equal_axis=False,
                                    linear_regression=True, reference_line='zero')


class ScatterPlotResidualVsPSFSigmaSysTest(ScatterPlotSysTest):
    short_name = 'scatterplot_residual_vs_psf_sigma'
    long_name = 'Make a scatter plot of residual sigma vs psf sigma'
    objects_list = ['star PSF']
    required_quantities = [('sigma', 'sigma_err', 'psf_sigma')]

<<<<<<< HEAD
    def __call__(self, array, per_ccd_stat = None, color = '', lim=None):
        return super(ScatterPlotResidualVsPSFSigmaSysTest, self).__call__(array, 'psf_sigma', 'sigma', 'sigma_err',
                                                                       residual = True,
                                                                       per_ccd_stat = per_ccd_stat,
                                                                       xlabel=r'$\sigma^{\rm PSF}$ [arcsec]',
                                                                       ylabel=r'$\sigma^{\rm star} - \sigma^{\rm PSF}$ [arcsec]',
 
                                                                       color=color, lim=lim, equal_axis=False,
                                                                       linear_regression=True,
                                                                       reference_line='zero')


class BinnedScatterPlotSysTest(ScatterPlotSysTest):
    short_name = 'binnedscatterplot'
    """
    A base class for Stile systematics tests that generate scatter plots binned in one variable,
    such as RMS ellipticity in magnitude bins or number density in longitude bins. This implements
    a `__call__` method to produce a `matplotlib.figure.Figure`. Every child class of
    BinnedScatterPlotSysTest should use binnedScatterPlotSysTest.scatterPlot through `super`. See
    the docstring for BinnedScatterPlotSysTest.binnedScatterPlot for information on how to write
    further tests using it.
    
    We automatically implement four statistics to report per bin: 'mean', 'median', 'rms' and 
    'count'.  'mean' reports the mean of all y values in each bin; 'median' reports the median, with
    an error estimate that is valid only for large numbers of points; 'rms' reports the root-mean-
    square value, with an approximate error estimate; and 'count' simply report the number of
    objects, with sqrt(n) errors.  The user may also pass a callable function that operates on the
    entire data array (not just the fields defined by `x_field` and `y_field`, described below,
    which are used by the four methods described here).  The function should return either a single
    value that will be used for the bin, or a tuple of two numbers, the value for the bin and its
    error.
    
    Weights or y errors can be given for any of the builtin methods except 'median'.  Y errors are
    assumed to be Gaussian and the derived weights are 1/yerr**2.  Weighted `count`s are simply
    the sums of the weights.
    
    The following quantities can be defined when the class is initialized, or passed to the 
    `__call__` method as kwargs:
        @param x_field         The name of the field in `array` to be used for x (the field that
                               defines the bins--magnitude in a plot of RMS ellipticity as a
                               function of magnitude, for example).
        @param y_field         The name of the field in `array` to be used for y.
        @param yerr_field      The name of the field in `array` to be used for y error.
        @param w_field         The name of the field in `array` to be used for the weights.
                               Defining both yerr_field and w_field will result in an error.
        @param method          The method to combine the values of `array[y_field]` in each bin.
                               Can be a string ('mean', 'median', 'rms' or 'count'), or a callable
                               function which operates on the given array and returns either the
                               desired value for the (already-binned) data, or a tuple of the value
                               and its error.  [default: 'mean']
        @param binning         The way to bin the values based on `array[x_field]`.  If not given,
                               ten equally-sized bins will be used; if given, should be a number 
                               indicating the number of requested equally-sized bins (will be
                               rounded to nearest int) or one of the Binning* classes defined in
                               Stile (BinStep, BinList, etc).
                               [default: None, meaning ten equally-sized bins]
    """
    def __init__(self, x_field=None, y_field=None, yerr_field=None, w_field=None, method='mean',
                 binning=10):
        self.x_field = x_field
        self.y_field = y_field
        self.yerr_field = yerr_field
        self.w_field = w_field
        list_of_quantities = []
        for quantity in [x_field, y_field, yerr_field, w_field]:
            if quantity:
                list_of_quantities.append(quantity)
        self.required_quantities = [list_of_quantities]  # need a list per object type
        self.method = method
        self.binning = binning
    
    def __call__(self, array, x_field=None, y_field=None, yerr_field=None, w_field=None, 
                 method=None, binning=None, xlabel=None, ylabel=None, zlabel=None, color = "",
                 lim=None, equal_axis=False, linear_regression=False, reference_line = None):
        """
        Draw a binned scatter plot and return a `matplotlib.figure.Figure` object.
        This method has a bunch of options for controlling appearance of a plot, which are
        explained below. To implement a child class of BinnedScatterPlotSysTest, call
        `super(classname, self).__call__(*args, **kwargs)` within the `__call__` method of the child
        class and return the `matplotlib.figure.Figure` that this `__call__` method returns.
        
        Kwargs except `array`, `*_field`, `method` and `binning` are passed through to the parent
        class function `scatterPlot()` unaltered.
        
        @param array           A structured NumPy array which contains data to be plotted.
        @param x_field         The name of the field in `array` to be used for x (the field that
                               defines the bins--magnitude in a plot of RMS ellipticity as a
                               function of magnitude, for example).
        @param y_field         The name of the field in `array` to be used for y.
        @param yerr_field      The name of the field in `array` to be used for y error.
        @param w_field         The name of the field in `array` to be used for the weights.
                               Defining both yerr_field and w_field will result in an error.
        @param method          The method to combine the values of `array[y_field]` in each bin.
                               Can be a string ('mean', 'median', 'rms' or 'count'), or a callable
                               function which operates on the given array and returns either the
                               desired value for the (already-binned) data, or a tuple of the value
                               and its error.  [default: 'mean']
        @param binning         The way to bin the values based on `array[x_field]`.  If not given,
                               ten equally-sized bins will be used; if given, should be a number 
                               indicating the number of requested equally-sized bins (will be
                               rounded to nearest int) or one of the Binning* classes defined in
                               Stile (BinStep, BinList, etc).
                               [default: None, meaning ten equally-sized bins]
        @param xlabel          The label for the x-axis.
                               [default: None, meaning use the value of `x_field`]
        @param ylabel          The label for the y-axis.
                               [default: None, meaning use a string based on the `method` 
                               and `y_value`]
        @param color           The color of scattered points. This color is also applied to
                               linear regression if argument `linear_regression` is True.
                               [default: None, meaning follow a matplotlib's default color]
        @param lim             The limit of the axes. This can be specified explicitly by
                               using tuples such as ((xmin, xmax), (ymin, ymax)).
                               [default: None, meaning do not set any limits]
        @param equal_axis      If True, force ticks of the x-axis and y-axis equal to each other.
                               [default: False]
        @param linear_regression  If True, perform linear regression for x and y and plot a
                               regression line. If yerr is not None, perform the linear
                               regression incorporating the error into the standard chi^2
                               and plot a regression line with a 1-sigma allowed region.
                               [default: False]
        @param reference_line  Draw a reference line. If reference_line == 'one-to-one', x=y
                               is drawn. If reference_line == 'zero', y=0 is drawn.
                               A user-specific function can be used by passing an object which
                               has an attribute '__call__' and returns a 1-d Numpy array.
        @returns               a matplotlib.figure.Figure object
        """
        if not method:
            method = self.method
        if not x_field:
            if self.x_field:
                x_field = self.x_field
            else:
                raise ValueError('Must pass x_field kwarg if not defined when initializing object')
        if not y_field:
            if self.y_field:
                y_field = self.y_field
            elif not hasattr(method, '__call__') and not method=='count':
                raise ValueError('Must pass y_field kwarg if not defined when initializing object')
        if not yerr_field:
            yerr_field = self.yerr_field
        if not w_field:
            w_field = self.w_field
        if w_field and yerr_field:
            raise RuntimeError("Cannot pass both a yerr_field and a w_field")
        nans = numpy.isnan(array[x_field])
	if y_field:
	    nans = nans | numpy.isnan(array[y_field])
        if w_field:
            nans = nans | numpy.isnan(array[w_field])
        if yerr_field:
            nans = nans | numpy.isnan(array[yerr_field])
        print "Skipping", numpy.sum(nans), "nans out of", len(array)
	array = array[numpy.invert(nans)]
        if not binning:
            binning = self.binning
        if not isinstance(binning, 
                         (stile.binning.BinStep, stile.binning.BinList, stile.binning.BinFunction)):
            try:
                low = min(array[x_field])
                high = max(array[x_field])
                high += 1.E-6*(high-low) # to avoid <= upper bound problem
                binning = stile.BinStep(field=x_field, low=low, high=high, n_bins=numpy.round(binning))
            except:
                raise RuntimeError("Cannot understand binning argument: %s. Must be a "
                                   "stile.BinStep, stile.BinList, or stile.BinFunction, or "
                                   "a number"%str(binning))
	
        x_vals = []
        y_vals = []
        yerr_vals = []
        for ibin, bin in enumerate(binning()):
            masked_array = bin(array)
            if w_field:
                weights = masked_array[w_field]
            elif yerr_field:
                weights = 1./masked_array[yerr_field]**2
            else:
                weights = numpy.ones(masked_array.shape[0])
            x_vals.append(numpy.mean(masked_array[x_field]))
            if method=='mean' or method=='rms':
                sum_weights = numpy.sum(weights)
                mean = numpy.sum(weights*masked_array[y_field])/sum_weights
                # This is the unbiased sigma estimator for weighted data, with a further /sqrt(n)
                # for error on the mean
                sigma = numpy.sqrt(numpy.sum((weights*(masked_array[y_field]-mean))**2)/
                    (sum_weights-numpy.sum(weights**2)/sum_weights))
            if method=='mean':
                y_vals.append(mean)
                yerr_vals.append(sigma/numpy.sqrt(len(masked_array)))
            elif method=='rms':
                rms = numpy.sqrt(numpy.sum(weights*masked_array[y_field]**2)/
                    numpy.sum(weights))
                y_vals.append(rms)
                # error estimate for rms: 
                # sigma_x^2 = <x^2> - <x>^2
                # x_{rms}^2 = <x^2> = sigma_x^2 + <x>^2
                # x_{rms} = \sqrt{sigma_x^2 + <x>^2}
                # By the Taylor expansion-type propagation of errors,
                # sigma_{x_{rms}}^2 = (\partial x_{rms}/\partial sigma_x)^2 sigma_{sigma_x}^2 + 
                #                     (\partial x_{rms}/\partial <x>)^2 sigma_{<x>}^2
                #    = sigma_x^2/x_rms^2 * sigma_{sigma_x}^2 + <x>^2/x_rms^2 * sigma_{<x>}^2
                # sigma_{<x>} is sigma_x/sqrt(n), and sigma_{sigma_x} is approx 
                # 1/sqrt(2(n-1))*sigma_x for large n 
                # (see http://ai.eecs.umich.edu/~fessler/papers/files/tr/stderr.pdf ).
                yerr_vals.append(numpy.sqrt(
                    (sigma**2/(numpy.sqrt(2*(len(masked_array)-1))*rms))**2 + 
                    (mean*sigma/(numpy.sqrt(len(masked_array))*rms))**2))
            elif method=='median':
                y_vals.append(numpy.median(masked_array[y_field]))
                # Only correct in the limit of lots of data--but probably where we are
                yerr_vals.append(
                    1.253*numpy.std(masked_array[y_field])/
                    numpy.sqrt(len(masked_array)))
                    
            elif method=='count':
                # I think there is a better method of weighted counting we could be using?
                y_vals.append(numpy.sum(weights))
                yerr_vals.append(numpy.sqrt(numpy.sum(weights)))
            elif hasattr(method, '__call__'):
                val = method(masked_array)
                if hasattr(val, 'len'):
                    if len(val)==2:
                        y_vals.append(val[0])
                        yerr_vals.append(val[1])
                    else:
                        raise RuntimeError('method callable may return a tuple of at most length 2 '
                                           '(a value and its error)')
                else:
                    y_vals.append(val)
        if hasattr(method, '__call__'):
            y_name = "f(data)"
	elif method=='count':
	    y_name = 'number of objects'
        else:
            y_name = method + " of " + y_field
        if isinstance(binning, stile.binning.BinFunction):
            x_name = 'bin number'
        else:
            x_name = x_field
        x_vals = numpy.array(x_vals)
        y_vals = numpy.array(y_vals)
        if yerr_vals:
            yerr_vals = numpy.array(yerr_vals)
            self.data = numpy.rec.fromarrays([x_vals, y_vals, yerr_vals], 
                                            names = [x_name, y_name, y_name+'_err'])
        else:
            yerr_vals = None
            self.data = numpy.rec.fromarrays([x_vals, y_vals], 
                                            names = [x_name, y_name])
        if not xlabel:
            xlabel = x_name
        if not ylabel:
            ylabel = y_name
        return self.scatterPlot(x_vals, y_vals, yerr_vals, None,
                                xlabel=xlabel, ylabel=ylabel,
                                color=color, lim=lim, equal_axis=equal_axis,
                                linear_regression=linear_regression, reference_line=reference_line)
=======
    def __call__(self, array, per_ccd_stat=None, color='', lim=None):
        return super(ScatterPlotResidualVsPSFSigmaSysTest,
                     self).__call__(array, 'psf_sigma', 'sigma', 'sigma_err', residual=True,
                                    per_ccd_stat=per_ccd_stat,
                                    xlabel=r'$\sigma^{\rm PSF}$ [arcsec]',
                                    ylabel=r'$\sigma^{\rm star} - \sigma^{\rm PSF}$ [arcsec]',
                                    color=color, lim=lim, equal_axis=False,
                                    linear_regression=True, reference_line='zero')


class ScatterPlotResidualSigmaVsPSFMagSysTest(ScatterPlotSysTest):
    short_name = 'scatterplot_residual_sigma_vs_psf_magnitude'
    long_name = 'Make a scatter plot of residual sigma vs PSF magnitude'
    objects_list = ['star PSF']
    required_quantities = [('sigma', 'sigma_err', 'psf_sigma', 'mag_inst')]

    def __call__(self, array, per_ccd_stat='None', color='', lim=None):
        self.per_ccd_stat = None if per_ccd_stat == 'None' else per_ccd_stat
        import numpy.lib.recfunctions
        use_array = numpy.copy(array)
        use_array = numpy.lib.recfunctions.append_fields(use_array, 'sigma_residual_frac',
                                                         (use_array['sigma'] -
                                                          use_array['psf_sigma'])
                                                         /use_array['psf_sigma'])
        use_array = numpy.lib.recfunctions.append_fields(use_array, 'sigma_residual_frac_err',
                                                         use_array['sigma_err']
                                                         /use_array['psf_sigma'])
        return super(ScatterPlotResidualSigmaVsPSFMagSysTest,
                     self).__call__(use_array, 'mag_inst', 'sigma_residual_frac',
                                    'sigma_residual_frac_err', residual=False,
                                    per_ccd_stat=self.per_ccd_stat,
                                    xlabel=r'Instrumental PSF magnitude',
                                    ylabel=
                                    r'$(\sigma^{\rm star} - \sigma^{\rm PSF})/\sigma^{\rm PSF}$',
                                    color=color, lim=lim, equal_axis=False,
                                    linear_regression=True, reference_line='zero')
>>>>>>> c5047107
<|MERGE_RESOLUTION|>--- conflicted
+++ resolved
@@ -1444,17 +1444,42 @@
     objects_list = ['star PSF']
     required_quantities = [('sigma', 'sigma_err', 'psf_sigma')]
 
-<<<<<<< HEAD
-    def __call__(self, array, per_ccd_stat = None, color = '', lim=None):
-        return super(ScatterPlotResidualVsPSFSigmaSysTest, self).__call__(array, 'psf_sigma', 'sigma', 'sigma_err',
-                                                                       residual = True,
-                                                                       per_ccd_stat = per_ccd_stat,
-                                                                       xlabel=r'$\sigma^{\rm PSF}$ [arcsec]',
-                                                                       ylabel=r'$\sigma^{\rm star} - \sigma^{\rm PSF}$ [arcsec]',
- 
-                                                                       color=color, lim=lim, equal_axis=False,
-                                                                       linear_regression=True,
-                                                                       reference_line='zero')
+    def __call__(self, array, per_ccd_stat=None, color='', lim=None):
+        return super(ScatterPlotResidualVsPSFSigmaSysTest,
+                     self).__call__(array, 'psf_sigma', 'sigma', 'sigma_err', residual=True,
+                                    per_ccd_stat=per_ccd_stat,
+                                    xlabel=r'$\sigma^{\rm PSF}$ [arcsec]',
+                                    ylabel=r'$\sigma^{\rm star} - \sigma^{\rm PSF}$ [arcsec]',
+                                    color=color, lim=lim, equal_axis=False,
+                                    linear_regression=True, reference_line='zero')
+
+
+class ScatterPlotResidualSigmaVsPSFMagSysTest(ScatterPlotSysTest):
+    short_name = 'scatterplot_residual_sigma_vs_psf_magnitude'
+    long_name = 'Make a scatter plot of residual sigma vs PSF magnitude'
+    objects_list = ['star PSF']
+    required_quantities = [('sigma', 'sigma_err', 'psf_sigma', 'mag_inst')]
+
+    def __call__(self, array, per_ccd_stat='None', color='', lim=None):
+        self.per_ccd_stat = None if per_ccd_stat == 'None' else per_ccd_stat
+        import numpy.lib.recfunctions
+        use_array = numpy.copy(array)
+        use_array = numpy.lib.recfunctions.append_fields(use_array, 'sigma_residual_frac',
+                                                         (use_array['sigma'] -
+                                                          use_array['psf_sigma'])
+                                                         /use_array['psf_sigma'])
+        use_array = numpy.lib.recfunctions.append_fields(use_array, 'sigma_residual_frac_err',
+                                                         use_array['sigma_err']
+                                                         /use_array['psf_sigma'])
+        return super(ScatterPlotResidualSigmaVsPSFMagSysTest,
+                     self).__call__(use_array, 'mag_inst', 'sigma_residual_frac',
+                                    'sigma_residual_frac_err', residual=False,
+                                    per_ccd_stat=self.per_ccd_stat,
+                                    xlabel=r'Instrumental PSF magnitude',
+                                    ylabel=
+                                    r'$(\sigma^{\rm star} - \sigma^{\rm PSF})/\sigma^{\rm PSF}$',
+                                    color=color, lim=lim, equal_axis=False,
+                                    linear_regression=True, reference_line='zero')
 
 
 class BinnedScatterPlotSysTest(ScatterPlotSysTest):
@@ -1702,42 +1727,4 @@
         return self.scatterPlot(x_vals, y_vals, yerr_vals, None,
                                 xlabel=xlabel, ylabel=ylabel,
                                 color=color, lim=lim, equal_axis=equal_axis,
-                                linear_regression=linear_regression, reference_line=reference_line)
-=======
-    def __call__(self, array, per_ccd_stat=None, color='', lim=None):
-        return super(ScatterPlotResidualVsPSFSigmaSysTest,
-                     self).__call__(array, 'psf_sigma', 'sigma', 'sigma_err', residual=True,
-                                    per_ccd_stat=per_ccd_stat,
-                                    xlabel=r'$\sigma^{\rm PSF}$ [arcsec]',
-                                    ylabel=r'$\sigma^{\rm star} - \sigma^{\rm PSF}$ [arcsec]',
-                                    color=color, lim=lim, equal_axis=False,
-                                    linear_regression=True, reference_line='zero')
-
-
-class ScatterPlotResidualSigmaVsPSFMagSysTest(ScatterPlotSysTest):
-    short_name = 'scatterplot_residual_sigma_vs_psf_magnitude'
-    long_name = 'Make a scatter plot of residual sigma vs PSF magnitude'
-    objects_list = ['star PSF']
-    required_quantities = [('sigma', 'sigma_err', 'psf_sigma', 'mag_inst')]
-
-    def __call__(self, array, per_ccd_stat='None', color='', lim=None):
-        self.per_ccd_stat = None if per_ccd_stat == 'None' else per_ccd_stat
-        import numpy.lib.recfunctions
-        use_array = numpy.copy(array)
-        use_array = numpy.lib.recfunctions.append_fields(use_array, 'sigma_residual_frac',
-                                                         (use_array['sigma'] -
-                                                          use_array['psf_sigma'])
-                                                         /use_array['psf_sigma'])
-        use_array = numpy.lib.recfunctions.append_fields(use_array, 'sigma_residual_frac_err',
-                                                         use_array['sigma_err']
-                                                         /use_array['psf_sigma'])
-        return super(ScatterPlotResidualSigmaVsPSFMagSysTest,
-                     self).__call__(use_array, 'mag_inst', 'sigma_residual_frac',
-                                    'sigma_residual_frac_err', residual=False,
-                                    per_ccd_stat=self.per_ccd_stat,
-                                    xlabel=r'Instrumental PSF magnitude',
-                                    ylabel=
-                                    r'$(\sigma^{\rm star} - \sigma^{\rm PSF})/\sigma^{\rm PSF}$',
-                                    color=color, lim=lim, equal_axis=False,
-                                    linear_regression=True, reference_line='zero')
->>>>>>> c5047107
+                                linear_regression=linear_regression, reference_line=reference_line)