import sys
import os
import numpy
import subprocess
import helper
import unittest
import treecorr

try:
    import stile
except ImportError:
    sys.path.append('..')
    import stile


class temp_data_handler():
    def __init__(self):
        self.temp_dir = None

    def getOutputPath(self, p):
        return p


class TestCorrelationFunctions(unittest.TestCase):
    def setUp(self):
        # The output of our known data set from the example directory
        self.expected_result = numpy.array(
                   [(0.053888, 0.054426, 0.022059, -0.042588, 0.025785, 182.0, 182.0),
                    (0.062596, 0.062048, 0.0037377, 0.02995, 0.020788, 280.0, 280.0),
                    (0.072711, 0.072412, 0.018572, -0.041915, 0.017547, 393.0, 393.0),
                    (0.08446, 0.084892, -0.0092076, -0.006122, 0.015557, 500.0, 500.0),
                    (0.098107, 0.098174, 0.019855, 0.0095542, 0.014469, 578.0, 578.0),
                    (0.11396, 0.11403, 0.0076978, 0.0043697, 0.010679, 1061.0, 1061.0),
                    (0.13237, 0.13423, 0.0097326, -0.0042636, 0.010371, 1125.0, 1125.0),
                    (0.15376, 0.15199, 0.0024, -0.0071487, 0.0090482, 1478.0, 1478.0),
                    (0.17861, 0.17718, 0.0029644, -0.0019988, 0.0072297, 2315.0, 2315.0),
                    (0.20747, 0.20757, 0.0016518, -0.0026162, 0.0065797, 2795.0, 2795.0),
                    (0.241, 0.24111, -0.012766, 0.00029823, 0.0052742, 4350.0, 4350.0),
                    (0.27994, 0.28555, 0.0013257, -0.0011404, 0.0046513, 5593.0, 5593.0),
                    (0.32517, 0.32698, -0.0025167, 0.00030612, 0.0045542, 5834.0, 5834.0),
                    (0.37772, 0.37523, -0.0034272, -0.0055511, 0.0034589, 10114.0, 10114.0),
                    (0.43875, 0.43928, 0.00019999, -0.0024145, 0.0030951, 12631.0, 12631.0),
                    (0.50965, 0.49734, -0.0037836, 0.00055003, 0.0030254, 13220.0, 13220.0),
                    (0.592, 0.58727, 0.0021309, 9.0001e-05, 0.0036726, 8971.0, 8971.0),
                    (0.68766, 0.68766, 0.0, 0.0, 0.0, 0.0, 0.0),
                    (0.79877, 0.79877, 0.0, 0.0, 0.0, 0.0, 0.0),
                    (0.92784, 0.92784, 0.0, 0.0, 0.0, 0.0, 0.0)],
                    dtype=[("R_nom", float), ("<R>", float), ("<gamT>", float), ("<gamX>", float),
                           ("sigma", float), ("weight", float), ("npairs", float)])

    def test_getCF(self):
        """Test getCF() directly, without first processing by child classes."""
        stile_args = {'ra_units': 'degrees', 'dec_units': 'degrees', 'min_sep': 0.05, 'max_sep': 1,
                      'sep_units': 'degrees', 'nbins': 20}
        cf = stile.sys_tests.CorrelationFunctionSysTest()
        dh = temp_data_handler()
        lens_data = stile.ReadASCIITable('../examples/example_lens_catalog.dat',
                    fields={'id': 0, 'ra': 1, 'dec': 2, 'z': 3, 'g1': 4, 'g2': 5})
        source_data = stile.ReadASCIITable('../examples/example_source_catalog.dat',
                    fields={'id': 0, 'ra': 1, 'dec': 2, 'z': 3, 'g1': 4, 'g2': 5})
        lens_catalog = treecorr.Catalog(ra=numpy.array([lens_data['ra']]),
                                        dec=numpy.array([lens_data['dec']]),
                                        ra_units='degrees', dec_units='degrees')
        source_catalog = treecorr.Catalog(ra=source_data['ra'], dec=source_data['dec'],
                                          g1=source_data['g1'], g2=source_data['g2'],
                                          ra_units='degrees', dec_units='degrees')
        results = cf.getCF('ng', lens_catalog, source_catalog, **stile_args)
        numpy.testing.assert_array_equal(*helper.FormatSame(results, self.expected_result))
        results2 = cf.getCF('ng', lens_data, source_data, config=stile_args)
        self.assertEqual(self.expected_result.dtype.names, results.dtype.names)
        # Missing necessary data file
        numpy.testing.assert_equal(results, results2)
        self.assertRaises(TypeError,
                          cf.getCF, {}, 'ng',
                          file_name='../examples/example_lens_catalog.dat')
        # Nonsensical correlation type
        self.assertRaises(ValueError, cf.getCF, 'hello', lens_data, source_data, config=stile_args)

        # Then, test a test that uses .getCF().
<<<<<<< HEAD
        realshear = stile.sys_tests.GalaxyShearSysTest()
        results3 = realshear(lens_data,source_data,config=stile_args)
        numpy.testing.assert_equal(results,results3)

    def test_generator(self):
        """Make sure the CorrelationFunctionSysTest() generator returns the right objects"""
        object_list = ['GalaxyShear', 'BrightStarShear', 'StarXGalaxyDensity',  'StarXGalaxyShear',
                       'StarXStarShear', 'GalaxyDensityCorrelation', 'StarDensityCorrelation']
        for object_type in object_list:
            object_1 = stile.CorrelationFunctionSysTest(object_type)
            object_2 = eval('stile.sys_tests.'+object_type+'SysTest()')
            self.assertEqual(type(object_1),type(object_2))

        self.assertRaises(ValueError,stile.CorrelationFunctionSysTest,'hello')
        self.assertEqual(type(stile.sys_tests.BaseCorrelationFunctionSysTest()),
                         type(stile.CorrelationFunctionSysTest()))

if __name__=='__main__':
    unittest.main()
=======
        realshear = stile.GalaxyShearSysTest()
        results3 = realshear(lens_data, source_data, config=stile_args)
        numpy.testing.assert_equal(results, results3)

if __name__ == '__main__':
    unittest.main()
>>>>>>> fb9a354a
<|MERGE_RESOLUTION|>--- conflicted
+++ resolved
@@ -77,10 +77,9 @@
         self.assertRaises(ValueError, cf.getCF, 'hello', lens_data, source_data, config=stile_args)
 
         # Then, test a test that uses .getCF().
-<<<<<<< HEAD
         realshear = stile.sys_tests.GalaxyShearSysTest()
-        results3 = realshear(lens_data,source_data,config=stile_args)
-        numpy.testing.assert_equal(results,results3)
+        results3 = realshear(lens_data, source_data, config=stile_args)
+        numpy.testing.assert_equal(results, results3)
 
     def test_generator(self):
         """Make sure the CorrelationFunctionSysTest() generator returns the right objects"""
@@ -89,19 +88,12 @@
         for object_type in object_list:
             object_1 = stile.CorrelationFunctionSysTest(object_type)
             object_2 = eval('stile.sys_tests.'+object_type+'SysTest()')
-            self.assertEqual(type(object_1),type(object_2))
+            self.assertEqual(type(object_1), type(object_2))
 
-        self.assertRaises(ValueError,stile.CorrelationFunctionSysTest,'hello')
+        self.assertRaises(ValueError, stile.CorrelationFunctionSysTest, 'hello')
         self.assertEqual(type(stile.sys_tests.BaseCorrelationFunctionSysTest()),
                          type(stile.CorrelationFunctionSysTest()))
 
-if __name__=='__main__':
-    unittest.main()
-=======
-        realshear = stile.GalaxyShearSysTest()
-        results3 = realshear(lens_data, source_data, config=stile_args)
-        numpy.testing.assert_equal(results, results3)
 
 if __name__ == '__main__':
-    unittest.main()
->>>>>>> fb9a354a
+    unittest.main()