import numpy
import sys
import unittest

try:
    import stile
except ImportError:
    sys.path.append('..')
    import stile


def binfunction(x):
    return numpy.ceil(x)

def compare_single_bin(b1, b2):
    if b1.field != b2.field:
        return False
    return numpy.allclose([b1.low, b1.high], [b2.low, b2.high])

class TestBinning(unittest.TestCase):
    def setUp(self):
        bin_array_1 = [[0.5], [1.5], [2.5], [3.5], [4.5]]
        self.bin_array_1 = numpy.array([tuple(b) for b in bin_array_1], dtype=[('field_0', float)])
        bin_array_2 = [[1], [2], [3], [4], [5]]
        self.bin_array_2 = numpy.array([tuple(b) for b in bin_array_2], dtype=[('field_0', float)])
        bin_array_3 = [[0.5], [0.5], [5.5], [4.5], [3.5]]
        self.bin_array_3 = numpy.array([tuple(b) for b in bin_array_3], dtype=[('field_0', float)])
        bin_array_4 = [0.5, 1.5, 2.5, 3.5, 4.5]
        self.bin_array_4 = numpy.array([tuple(bin_array_4)],
                                  dtype=[('field_0', float), ('field_1', float), ('field_2', float),
                                         ('field_3', float), ('field_4', float)])
        bin_array_5 = [[1., 2.], [3., 4.], [5., 6.]]
        self.bin_array_5 = numpy.array([tuple(b) for b in bin_array_5],
                                  dtype=[('field_0', float), ('field_1', float)])
        bin_array_6 = [[-1], [1]]
        self.bin_array_6 = numpy.array([tuple(b) for b in bin_array_6], dtype=[('field_0', float)])

    def test_BinStep_SingleBin_creation(self):
        """Test that the constructor for SingleBin and BinStep objects behaves appropriately given
        various inputs."""
        # All of these should return the same objects (the expected_obj_list), except the final one,
        # which should return them in the reverse order.
        lhs = stile.BinStep('field_0', low=0, high=6, step=1)
        lhn = stile.BinStep('field_0', low=0, high=6, n_bins=6)
        lsn = stile.BinStep('field_0', low=0, step=1, n_bins=6)
        hsn = stile.BinStep('field_0', high=6, step=1, n_bins=6)
        reverse_lhs = stile.BinStep('field_0', low=6, high=0, step=-1)

        expected_obj_list = [stile.binning.SingleBin('field_0', low=0, high=1, short_name='b'),
                             stile.binning.SingleBin('field_0', low=1, high=2, short_name='b'),
                             stile.binning.SingleBin('field_0', low=2, high=3, short_name='b'),
                             stile.binning.SingleBin('field_0', low=3, high=4, short_name='b'),
                             stile.binning.SingleBin('field_0', low=4, high=5, short_name='b'),
                             stile.binning.SingleBin('field_0', low=5, high=6, short_name='b')]

        names = ["passed low, high, and step",
                 "passed low, high, and n_bins",
                 "passed low, step, and n_bins",
                 "passed high, step, and n_bins",
                 "passed low, high, and step with low and high reversed"]
        objs = [lhs, lhn, lsn, hsn, reverse_lhs]
        for obj, name in zip(objs, names):
            obj_list = obj()
            if obj == reverse_lhs:
                obj_list.reverse()
            self.assertEqual(len(obj_list), 6,
                             msg='BinStep ('+name+') created wrong number of SingleBins!')
            for i in range(len(obj_list)):
                self.assertTrue(compare_single_bin(obj_list[i], expected_obj_list[i]),
                             msg='BinStep ('+name+') created incorrect SingleBins!')

        # As above, but using logarithmic bins.
        lhs = stile.BinStep('field_0', low=0.25, high=8, step=numpy.log(2.), use_log=True)
        lhn = stile.BinStep('field_0', low=0.25, high=8, n_bins=5, use_log=True)
        lsn = stile.BinStep('field_0', low=0.25, step=numpy.log(2.), n_bins=5, use_log=True)
        hsn = stile.BinStep('field_0', high=8, step=numpy.log(2.), n_bins=5, use_log=True)
        reverse_lhs = stile.BinStep('field_0', low=8, high=0.25, step=-numpy.log(2.),
                                    use_log=True)

        expected_obj_list = [stile.binning.SingleBin('field_0', low=0.25, high=0.5, short_name='b'),
                             stile.binning.SingleBin('field_0', low=0.5, high=1., short_name='b'),
                             stile.binning.SingleBin('field_0', low=1., high=2., short_name='b'),
                             stile.binning.SingleBin('field_0', low=2., high=4., short_name='b'),
                             stile.binning.SingleBin('field_0', low=4., high=8., short_name='b')]

        names = ["passed low, high, and step",
                 "passed low, high, and n_bins",
                 "passed low, step, and n_bins",
                 "passed high, step, and n_bins",
                 "passed low, high, and step with low and high reversed"]
        objs = [lhs, lhn, lsn, hsn, reverse_lhs]
        for obj, name in zip(objs, names):
            obj_list = obj()
            if obj == reverse_lhs:
                obj_list.reverse()
            self.assertEqual(len(obj_list), 5,
                             msg='Log BinStep ('+name+') created wrong number of SingleBins!')
            for i in range(len(obj_list)):
                self.assertTrue(compare_single_bin(obj_list[i], expected_obj_list[i]),
                             msg='BinStep ('+name+') created incorrect SingleBins!')

    def test_BinList_SingleBin_creation(self):
        """Test that the creation of a SingleBin exhibits appropriate behavior."""
        obj = stile.BinList('field_0', [0, 1.1, 1.9, 3.0, 4.0, 5.0, 6.5])

        expected_obj_list = [stile.binning.SingleBin('field_0', low=0, high=1.1, short_name='b'),
                             stile.binning.SingleBin('field_0', low=1.1, high=1.9, short_name='b'),
                             stile.binning.SingleBin('field_0', low=1.9, high=3, short_name='b'),
                             stile.binning.SingleBin('field_0', low=3, high=4, short_name='b'),
                             stile.binning.SingleBin('field_0', low=4, high=5, short_name='b'),
                             stile.binning.SingleBin('field_0', low=5, high=6.5, short_name='b')]

        obj_list = obj()

        self.assertEqual(len(obj_list), 6,
                         msg='BinList created wrong number of SingleBins!')
        for i in range(len(obj_list)):
            self.assertTrue(compare_single_bin(obj_list[i], expected_obj_list[i]),
                         msg='BinList created incorrect SingleBins!')

        obj = stile.BinList('field_0', [6.5, 5.0, 4.0, 3.0, 1.9, 1.1, 0])
        obj_list = obj()
        obj_list.reverse()
        self.assertEqual(len(obj_list), 6,
                         msg='Reversed BinList created wrong number of SingleBins!')
        for i in range(len(obj_list)):
            self.assertTrue(compare_single_bin(obj_list[i], expected_obj_list[i]),
                         msg='Reversed BinList created incorrect SingleBins!')
        self.assertRaises(TypeError, stile.BinList, [0.5, 1.5, 1.0])

    def test_BinStep_linear(self):
        """Test that BinStep objects with linear spacing behave appropriately."""
        lhs = stile.BinStep('field_0', low=0, high=6, step=1)
        lhn = stile.BinStep('field_0', low=0, high=6, n_bins=6)
        lsn = stile.BinStep('field_0', low=0, step=1, n_bins=6)
        hsn = stile.BinStep('field_0', high=6, step=1, n_bins=6)
        reverse_lhs = stile.BinStep('field_0', low=6, high=0, step=-1)

        names = ["passed low, high, and step",
                 "passed low, high, and n_bins",
                 "passed low, step, and n_bins",
                 "passed high, step, and n_bins",
                 "passed low, high, and step with low and high reversed"]
        objs = [lhs, lhn, lsn, hsn, reverse_lhs]

        # Expected results; each item of the list is the result of the n-th SingleBin.
        # Formatted arrays don't compare properly to non-formatted arrays, so we use slices of the
        # original array to ensure the formatting matches properly even for empty (formatted)
        # arrays.
        expected_bin_array_1 = [self.bin_array_1[0], self.bin_array_1[1], self.bin_array_1[2],
                                self.bin_array_1[3], self.bin_array_1[4], self.bin_array_1[:0]]
        expected_bin_array_2 = [self.bin_array_2[:0], self.bin_array_2[0], self.bin_array_2[1],
                                self.bin_array_2[2], self.bin_array_2[3], self.bin_array_2[4]]
        expected_bin_array_3 = [self.bin_array_3[0:2], self.bin_array_3[:0], self.bin_array_3[:0],
                                self.bin_array_3[4], self.bin_array_3[3], self.bin_array_3[2]]
        expected_bin_array_4 = [self.bin_array_4[0], self.bin_array_4[:0], self.bin_array_4[:0],
                                self.bin_array_4[:0], self.bin_array_4[:0], self.bin_array_4[:0]]
        expected_bin_array_5 = [self.bin_array_5[:0], self.bin_array_5[0], self.bin_array_5[:0],
                                self.bin_array_5[1], self.bin_array_5[:0], self.bin_array_5[2]]
        expected_bin_array_6 = [self.bin_array_6[:0], self.bin_array_6[1], self.bin_array_6[:0],
                                self.bin_array_6[:0], self.bin_array_6[:0], self.bin_array_6[:0]]

        for obj, name in zip(objs, names):
            err_msg = ("BinStep test ("+name+
                       ") failed to produce correct binning for array %s in bin # %i")
            obj_list = obj()
            self.assertEqual(len(obj_list), 6,
                             msg=('Wrong number of bins created from BinStep with '+
                                  name+': '+str(len(obj_list))))

            if obj == reverse_lhs:
                obj_list.reverse()
            for i, singlebin in enumerate(obj_list):
                results = singlebin(self.bin_array_1)
                numpy.testing.assert_equal(results, expected_bin_array_1[i],
                                           err_msg=err_msg%(self.bin_array_1, i))
                results = singlebin(self.bin_array_2)
                numpy.testing.assert_equal(results, expected_bin_array_2[i],
                                           err_msg=err_msg%(self.bin_array_2, i))
                results = singlebin(self.bin_array_3)
                numpy.testing.assert_equal(results, expected_bin_array_3[i],
                                           err_msg=err_msg%(self.bin_array_3, i))
                results = singlebin(self.bin_array_4)
                numpy.testing.assert_equal(results, expected_bin_array_4[i],
                                           err_msg=err_msg%(self.bin_array_4, i))
                results = singlebin(self.bin_array_5)
                numpy.testing.assert_equal(results, expected_bin_array_5[i],
                                           err_msg=err_msg%(self.bin_array_5, i))
                results = singlebin(self.bin_array_6)
                numpy.testing.assert_equal(results, expected_bin_array_6[i],
                                           err_msg=err_msg%(self.bin_array_6, i))

    def test_BinStep_log(self):
        """Test that BinStep objects with logarithmic spacing behave appropriately."""
        lhs = stile.BinStep('field_0', low=0.25, high=8, step=numpy.log(2.), use_log=True)
        lhn = stile.BinStep('field_0', low=0.25, high=8, n_bins=5, use_log=True)
        lsn = stile.BinStep('field_0', low=0.25, step=numpy.log(2.), n_bins=5, use_log=True)
        hsn = stile.BinStep('field_0', high=8, step=numpy.log(2.), n_bins=5, use_log=True)
        reverse_lhs = stile.BinStep('field_0', low=8, high=0.25, step=-numpy.log(2.),
                                    use_log=True)
        names = ["passed low, high, and step",
                 "passed low, high, and n_bins",
                 "passed low, step, and n_bins",
                 "passed high, step, and n_bins",
                 "passed low, high, and step with low and high reversed"]

        objs = [lhs, lhn, lsn, hsn, reverse_lhs]

        expected_bin_array_1 = [self.bin_array_1[:0], self.bin_array_1[0], self.bin_array_1[1],
                                self.bin_array_1[2:4], self.bin_array_1[4]]
        expected_bin_array_2 = [self.bin_array_2[:0], self.bin_array_2[:0], self.bin_array_2[0],
                                self.bin_array_2[1:3], self.bin_array_2[3:]]
        expected_bin_array_3 = [self.bin_array_3[:0], self.bin_array_3[:2], self.bin_array_3[:0],
                                self.bin_array_3[4], self.bin_array_3[2:4]]
        expected_bin_array_4 = [self.bin_array_4[:0], self.bin_array_4[0], self.bin_array_4[:0],
                                self.bin_array_4[:0], self.bin_array_4[:0]]
        expected_bin_array_5 = [self.bin_array_5[:0], self.bin_array_5[:0], self.bin_array_5[0],
                                self.bin_array_5[1], self.bin_array_5[2]]
        expected_bin_array_6 = [self.bin_array_6[:0], self.bin_array_6[:0], self.bin_array_6[1],
                                self.bin_array_6[:0], self.bin_array_6[:0]]

        for obj, name in zip(objs, names):
            err_msg = ("Logarithmic BinStep test ("+name+
                       ") failed to produce correct binning for array %s in bin # %i")
            obj_list = obj()
            self.assertEqual(len(obj_list), 5,
                             msg=('Wrong number of bins created from logarithmic BinStep with '+
                                  name+': '+str(len(obj_list))))
            if obj == reverse_lhs:
                obj_list.reverse()
            for i, singlebin in enumerate(obj_list):
                results = singlebin(self.bin_array_1)
                numpy.testing.assert_equal(results, expected_bin_array_1[i],
                                           err_msg=err_msg%(self.bin_array_1, i))
                results = singlebin(self.bin_array_2)
                numpy.testing.assert_equal(results, expected_bin_array_2[i],
                                           err_msg=err_msg%(self.bin_array_2, i))
                results = singlebin(self.bin_array_3)
                numpy.testing.assert_equal(results, expected_bin_array_3[i],
                                           err_msg=err_msg%(self.bin_array_3, i))
                results = singlebin(self.bin_array_4)
                numpy.testing.assert_equal(results, expected_bin_array_4[i],
                                           err_msg=err_msg%(self.bin_array_4, i))
                results = singlebin(self.bin_array_5)
                numpy.testing.assert_equal(results, expected_bin_array_5[i],
                                           err_msg=err_msg%(self.bin_array_5, i))
                results = singlebin(self.bin_array_6)
                numpy.testing.assert_equal(results, expected_bin_array_6[i],
                                           err_msg=err_msg%(self.bin_array_6, i))

    def test_BinList(self):
        """Test that BinList objects behave appropriately with respect to SingleBin behavior."""
        obj_forward = stile.BinList('field_0', [0, 1., 1.9, 3.0, 4.0, 5.0, 6.5])
        obj_reverse = stile.BinList('field_0', [6.5, 5.0, 4.0, 3.0, 1.9, 1., 0])

        names = [" ", " (reversed) "]
        objs = [obj_forward, obj_reverse]

        # Expected results; each item of the list is the result of the n-th SingleBin
        expected_bin_array_1 = [self.bin_array_1[0], self.bin_array_1[1], self.bin_array_1[2],
                                self.bin_array_1[3], self.bin_array_1[4], self.bin_array_1[:0]]
        expected_bin_array_2 = [self.bin_array_2[:0], self.bin_array_2[0], self.bin_array_2[1],
                                self.bin_array_2[2], self.bin_array_2[3], self.bin_array_2[4]]
        expected_bin_array_3 = [self.bin_array_3[0:2], self.bin_array_3[:0], self.bin_array_3[:0],
                                self.bin_array_3[4], self.bin_array_3[3], self.bin_array_3[2]]
        expected_bin_array_4 = [self.bin_array_4[0], self.bin_array_4[:0], self.bin_array_4[:0],
                                self.bin_array_4[:0], self.bin_array_4[:0], self.bin_array_4[:0]]
        expected_bin_array_5 = [self.bin_array_5[:0], self.bin_array_5[0], self.bin_array_5[:0],
                                self.bin_array_5[1], self.bin_array_5[:0], self.bin_array_5[2]]
        expected_bin_array_6 = [self.bin_array_6[:0], self.bin_array_6[1], self.bin_array_6[:0],
                                self.bin_array_6[:0], self.bin_array_6[:0], self.bin_array_6[:0]]

        for obj, name in zip(objs, names):
            err_msg = ("BinList"+name+"failed to produce correct binning for array %s in bin # %i")
            obj_list = obj()
            self.assertEqual(len(obj_list), 6,
                             msg=('Wrong number of bins created from BinList'+name+': '+
                                     str(len(obj_list))))
            if obj == obj_reverse:
                obj_list.reverse()
            for i, singlebin in enumerate(obj_list):
                results = singlebin(self.bin_array_1)
                numpy.testing.assert_equal(results, expected_bin_array_1[i],
                                           err_msg=err_msg%(self.bin_array_1, i))
                results = singlebin(self.bin_array_2)
                numpy.testing.assert_equal(results, expected_bin_array_2[i],
                                           err_msg=err_msg%(self.bin_array_2, i))
                results = singlebin(self.bin_array_3)
                numpy.testing.assert_equal(results, expected_bin_array_3[i],
                                           err_msg=err_msg%(self.bin_array_3, i))
                results = singlebin(self.bin_array_4)
                numpy.testing.assert_equal(results, expected_bin_array_4[i],
                                           err_msg=err_msg%(self.bin_array_4, i))
                results = singlebin(self.bin_array_5)
                numpy.testing.assert_equal(results, expected_bin_array_5[i],
                                           err_msg=err_msg%(self.bin_array_5, i))
                results = singlebin(self.bin_array_6)
                numpy.testing.assert_equal(results, expected_bin_array_6[i],
                                           err_msg=err_msg%(self.bin_array_6, i))

    def test_bin_creation_errors(self):
        """Test for initialization errors and proper treatment of weird arguments."""
        # Invalid bounds in logarithmic BinStep
        self.assertRaises(ValueError, stile.BinStep, 'c', low=0, high=10, step=1, use_log=True)
        self.assertRaises(ValueError, stile.BinStep, 'c', low=10, high=-1, step=-1, use_log=True)
        # Various not-enough-arguments errors to BinStep (probably overkill)
        self.assertRaises(TypeError, stile.BinStep)
        self.assertRaises(TypeError, stile.BinStep, 'c')
        self.assertRaises(TypeError, stile.BinStep, 'c', low=1)
        self.assertRaises(TypeError, stile.BinStep, 'c', low=1, high=2)
        self.assertRaises(TypeError, stile.BinStep, 'c', low=1, step=2)
        self.assertRaises(TypeError, stile.BinStep, 'c', low=1, n_bins=2)
        self.assertRaises(TypeError, stile.BinStep, 'c', step=1)
        self.assertRaises(TypeError, stile.BinStep, 'c', step=1, n_bins=2)
        self.assertRaises(TypeError, stile.BinStep, 'c', step=1, high=2)
        self.assertRaises(TypeError, stile.BinStep, 'c', n_bins=1)
        self.assertRaises(TypeError, stile.BinStep, 'c', n_bins=1, high=2)
        self.assertRaises(TypeError, stile.BinStep, 'c', high=2)
        # Inconsistent and nonsense arguments to BinStep
        self.assertRaises(ValueError, stile.BinStep, 'c', low=1, high=0, step=0.5)
        self.assertRaises(ValueError, stile.BinStep, 'c', low=0, high=1, step=-0.5)
        self.assertRaises(ValueError, stile.BinStep, 'c', low=0, high=5, step=1, n_bins=7)
        stile.BinStep('c', low=0, high=-1, step=-0.5)  # actually consistent
        self.assertRaises(ValueError, stile.BinStep, 'c', low=1, high=1, step=0.5)
        self.assertRaises(ValueError, stile.BinStep, 'c', low=1, high=2, n_bins=-1)
        self.assertRaises(TypeError, stile.BinStep, 0, low=0, high=5, step=1)
        # Wrong arguments to BinList
        self.assertRaises(TypeError, stile.BinList, 'c', [1, 2, 3], n_bins=1)
        self.assertRaises(ValueError, stile.BinList, 'c', [1, 3, 2])
        self.assertRaises(TypeError, stile.BinList, 0, [1, 3])
        self.assertRaises(TypeError, stile.BinList, 'c', [])
        self.assertRaises(TypeError, stile.BinList, [1, 3, 2])
        self.assertRaises(TypeError, stile.BinList, 'c')

    def test_singlebin_input_errors(self):
        """Test that SingleBin objects appropriately object to strange input."""
        sb = stile.binning.SingleBin('field_0', low=0, high=10, short_name='boo')
        sfb = stile.binning.SingleFunctionBin(binfunction, 1)
        self.assertIsNotNone(sb.long_name)  # check that this was made properly
        self.assertRaises(TypeError, sb, [1, 2, 3, 4])
<<<<<<< HEAD
        self.assertRaises(IndexError, sb, numpy.array([1, 2, 3, 4]))
=======
        self.assertRaises((IndexError, ValueError), sb, numpy.array([1, 2, 3, 4]))
>>>>>>> 67ae1749
        self.assertRaises(ValueError, sb,
                          numpy.array([(1, ), (2, ), (3, ), (4, )], dtype=[('field_1', int)]))
        self.assertRaises(TypeError, sb, 3)

    def test_ExpandBinList(self):
        """Test the function that takes a set of objects which each generate a list and returns all
        possible sets of one object from each list, in the order we expect it to do that."""
        # ExpandBinList needs something that returns callable object
        def return_objs(x, n):
            def func():
                return [str(nn)+x for nn in range(n)]
            return func
        results = stile.ExpandBinList([return_objs('a', 3),
                                       return_objs('b', 2),
                                       return_objs('c', 4)])
        numpy.testing.assert_equal(results,
                                       [('0a', '0b', '0c'), ('0a', '0b', '1c'), ('0a', '0b', '2c'),
                                        ('0a', '0b', '3c'), ('0a', '1b', '0c'), ('0a', '1b', '1c'),
                                        ('0a', '1b', '2c'), ('0a', '1b', '3c'), ('1a', '0b', '0c'),
                                        ('1a', '0b', '1c'), ('1a', '0b', '2c'), ('1a', '0b', '3c'),
                                        ('1a', '1b', '0c'), ('1a', '1b', '1c'), ('1a', '1b', '2c'),
                                        ('1a', '1b', '3c'), ('2a', '0b', '0c'), ('2a', '0b', '1c'),
                                        ('2a', '0b', '2c'), ('2a', '0b', '3c'), ('2a', '1b', '0c'),
                                        ('2a', '1b', '1c'), ('2a', '1b', '2c'), ('2a', '1b', '3c')])
        numpy.testing.assert_equal(stile.ExpandBinList(None), [])
        numpy.testing.assert_equal(stile.ExpandBinList([]), [])
        bin_obj0 = stile.BinStep('column_0', low=0, high=6, n_bins=2)
        bin_obj1 = stile.BinList('column_1', [0, 2, 4])
        results = stile.ExpandBinList([bin_obj0, bin_obj1])
        expected_results = [(stile.binning.SingleBin('column_0', low=0, high=3, short_name='b'),
                             stile.binning.SingleBin('column_1', low=0, high=2, short_name='b')),
                            (stile.binning.SingleBin('column_0', low=0, high=3, short_name='b'),
                             stile.binning.SingleBin('column_1', low=2, high=4, short_name='b')),
                            (stile.binning.SingleBin('column_0', low=3, high=6, short_name='b'),
                             stile.binning.SingleBin('column_1', low=0, high=2, short_name='b')),
                            (stile.binning.SingleBin('column_0', low=3, high=6, short_name='b'),
                             stile.binning.SingleBin('column_1', low=2, high=4, short_name='b'))]
        numpy.testing.assert_equal(len(results), len(expected_results))
        for rpair, epair in zip(results, expected_results):
            self.assertTrue(compare_single_bin(rpair[0], epair[0]))
            self.assertTrue(compare_single_bin(rpair[1], epair[1]))
        self.assertRaises(TypeError, stile.ExpandBinList, bin_obj0, bin_obj1)


if __name__ == '__main__':
    unittest.main()<|MERGE_RESOLUTION|>--- conflicted
+++ resolved
@@ -338,11 +338,7 @@
         sfb = stile.binning.SingleFunctionBin(binfunction, 1)
         self.assertIsNotNone(sb.long_name)  # check that this was made properly
         self.assertRaises(TypeError, sb, [1, 2, 3, 4])
-<<<<<<< HEAD
-        self.assertRaises(IndexError, sb, numpy.array([1, 2, 3, 4]))
-=======
         self.assertRaises((IndexError, ValueError), sb, numpy.array([1, 2, 3, 4]))
->>>>>>> 67ae1749
         self.assertRaises(ValueError, sb,
                           numpy.array([(1, ), (2, ), (3, ), (4, )], dtype=[('field_1', int)]))
         self.assertRaises(TypeError, sb, 3)
