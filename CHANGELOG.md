--- conflicted
+++ resolved
@@ -1,7 +1,4 @@
-<<<<<<< HEAD
+3/17/16: Update documentation to Sphinx standard and add documentation build files (issue #17)
 2/17/16: Changes to correlation function plots & documentation (issue #77) 
-=======
-3/17/16: Update documentation to Sphinx standard and add documentation build files (issue #17)
->>>>>>> a4989d1d
 2/10/15: Add a setup.py installer (issue #57)
 8/26/14: Change from relying on compiled C-code corr2 to Python package TreeCorr (issue #33)